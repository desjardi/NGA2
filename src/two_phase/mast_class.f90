!> Two-phase compressible flow solver class:
!> Provides support for ...
!> Interface is represented using VOF
module mast_class
   use precision,      only: WP
   use string,         only: str_medium
   use config_class,   only: config
   use ils_class,      only: ils
   use iterator_class, only: iterator
   implicit none
   private
   
   ! Expose type/constructor/methods
   public :: mast,bcond
   
   ! List of known available bcond for this solver
   integer, parameter, public :: wall=1              !< Dirichlet at zero condition
   integer, parameter, public :: dirichlet=2         !< Dirichlet condition
   integer, parameter, public :: neumann=3           !< Zero normal gradient
   !integer, parameter, public :: convective=4        !< Convective outflow condition
   integer, parameter, public :: clipped_neumann=5   !< Clipped Neumann condition (outflow only)
   !integer, parameter, public :: adiabatic=6
   !integer, parameter, public :: pressure_dirichlet=7 
   
   ! List of available contact line models for this solver
   integer, parameter, public :: static_contact=1    !< Static contact line model
   
   ! List of available pressure relaxation implementations
   integer, parameter, public :: mech_egy_mech_hhz=1       !< Mechanical for energy, mechanical for helmholtz
   integer, parameter, public :: thermmech_egy_mech_hhz=2  !< Thermo-mechanical for energy, mechanical for helmholtz
   !integer, parameter, public :: thermmech_egy_therm_hhz=3 !< Thermo-mechanical for energy, thermal for helmholtz

   ! Buffer for labeling BCs
   character(len=str_medium), public :: bc_scope
   
   !> Boundary conditions for the two-phase solver
   type :: bcond
      type(bcond), pointer :: next                        !< Linked list of bconds
      character(len=str_medium) :: name='UNNAMED_BCOND'   !< Bcond name (default=UNNAMED_BCOND)
      integer :: type                                     !< Bcond type
      type(iterator) :: itr                               !< This is the iterator for the bcond - this identifies the (i,j,k)
      character(len=1) :: face                            !< Bcond face (x/y/z)
      integer :: dir_rhs,dir_lhs,fdir_rhs,fdir_lhs        !< Bcond key for shift array based on direction and face
      character(len=2) :: celldir                         !< Bcond cell and direction (e.g. x+ or xp)
      integer :: dir                                      !< Bcond direction (-1 or +1)
   end type bcond

   !> Bcond shift value
   integer, dimension(3,10), parameter :: shift=reshape([+1,0,0,-1,0,0,0,+1,0,0,-1,0,0,0,+1,0,0,-1,-2,0,0,0,-2,0,0,0,-2,0,0,0],shape(shift))
   
   !> Two-phase compressible solver object definition ([M]ultiphase [A]ll-Mach [S]emi-Lagrangian [T]ransport)
   type :: mast
      
      ! This is our config
      class(config), pointer :: cfg                       !< This is the config the solver is build for
      
      ! This is the name of the solver
      character(len=str_medium) :: name='UNNAMED_MAST'    !< Solver name (default=UNNAMED_MAST)

      ! Solver parameters
      real(WP) :: shs_wt=4.0_WP                           !< Shock sensor weight (higher value --> more sensitive)

      ! Constant fluid properties
      real(WP) :: contact_angle                           !< This is our static contact angle
      real(WP) :: sigma                                   !< This is our constant surface tension coefficient

      ! Gravitational acceleration
      real(WP), dimension(3) :: gravity=0.0_WP            !< Acceleration of gravity
      
      ! Boundary condition list
      integer :: nbc                                      !< Number of bcond for our solver
      type(bcond), pointer :: first_bc                    !< List of bcond for our solver

      ! Ad-hoc fixing of variables
      logical :: energy_fix                               !< Turns on correction of bad energy values at the end of the timestep

      ! Note: naming convention of "U-cell", etc. is maintained, but this is a collocated solver.
      ! U-cells correspond to face velocities, which are interpolated and projected quantities.
      ! The cell-centered velocities, such as "Ui", correspond to the conserved mass and momentum and are not interpolated.
      
      ! Interpolated density fields
      real(WP), dimension(:,:,:), allocatable :: rho_U    !< Density field array on U-cell
      real(WP), dimension(:,:,:), allocatable :: rho_V    !< Density field array on V-cell
      real(WP), dimension(:,:,:), allocatable :: rho_W    !< Density field array on W-cell
      ! Interpolated pressure fields
      real(WP), dimension(:,:,:), allocatable :: P_U      !< Pressure field array on U-cell
      real(WP), dimension(:,:,:), allocatable :: P_V      !< Pressure field array on V-cell
      real(WP), dimension(:,:,:), allocatable :: P_W      !< Pressure field array on W-cell
      
      ! Viscosity
      real(WP), dimension(:,:,:), allocatable :: visc     !< Viscosity field on P-cell
      ! Thermal conductivity
      real(WP), dimension(:,:,:), allocatable :: therm_cond !< Viscosity field on P-cell
      
      ! Note: conserved variables are rhoUi, rhoVi, rhoWi, Grho, GrhoE, Lrho, LrhoE
      
      ! Flow variables - harmonized/mixture
      real(WP), dimension(:,:,:), allocatable :: RHO      !< density array
      real(WP), dimension(:,:,:), allocatable :: RHOSS2   !< bulk modulus array
      real(WP), dimension(:,:,:), allocatable :: rhoUi    !< U momentum array
      real(WP), dimension(:,:,:), allocatable :: rhoVi    !< V momentum array
      real(WP), dimension(:,:,:), allocatable :: rhoWi    !< W momentum array
      real(WP), dimension(:,:,:), allocatable :: U        !< U face-velocity array
      real(WP), dimension(:,:,:), allocatable :: V        !< V face-velocity array
      real(WP), dimension(:,:,:), allocatable :: W        !< W face-velocity array
      real(WP), dimension(:,:,:), allocatable :: Ui       !< U center-velocity array
      real(WP), dimension(:,:,:), allocatable :: Vi       !< V center-velocity array
      real(WP), dimension(:,:,:), allocatable :: Wi       !< W center-velocity array
      real(WP), dimension(:,:,:), allocatable :: P        !< Pressure array
      real(WP), dimension(:,:,:), allocatable :: PA       !< Advected pressure array
      real(WP), dimension(:,:,:), allocatable :: Pjx      !< Pressure jump to add to -dP/dx
      real(WP), dimension(:,:,:), allocatable :: Pjy      !< Pressure jump to add to -dP/dy
      real(WP), dimension(:,:,:), allocatable :: Pjz      !< Pressure jump to add to -dP/dz
      real(WP), dimension(:,:,:), allocatable :: dPjx     !< dPressure jump to add to -ddP/dx
      real(WP), dimension(:,:,:), allocatable :: dPjy     !< dPressure jump to add to -ddP/dy
      real(WP), dimension(:,:,:), allocatable :: dPjz     !< dPressure jump to add to -ddP/dz
      real(WP), dimension(:,:,:), allocatable :: Tmptr    !< Temperature of mixture
<<<<<<< HEAD

=======
>>>>>>> 397c1541
      ! Flow variables - individual phases
      real(WP), dimension(:,:,:), allocatable :: Grho,   Lrho    !< phase density arrays
      real(WP), dimension(:,:,:), allocatable :: GrhoE,  LrhoE   !< phase energy arrays
      real(WP), dimension(:,:,:), allocatable :: GP,     LP      !< phase pressure arrays
      real(WP), dimension(:,:,:), allocatable :: GrhoSS2,LrhoSS2 !< phase bulk modulus arrays
      
      ! Old flow variables
      real(WP), dimension(:,:,:), allocatable :: RHOold
      real(WP), dimension(:,:,:), allocatable :: Uiold,   Viold,   Wiold
      real(WP), dimension(:,:,:), allocatable :: GrhoEold,LrhoEold
      real(WP), dimension(:,:,:), allocatable :: Grhoold, Lrhoold
      real(WP), dimension(:,:,:), allocatable :: GPold,   LPold
      
      ! Flux sum arrays
      real(WP), dimension(:,:,:), allocatable :: F_GrhoU,F_GrhoV,F_GrhoW !< Momentum fluxes (gas)
      real(WP), dimension(:,:,:), allocatable :: F_LrhoU,F_LrhoV,F_LrhoW !< Momentum fluxes (liquid)
      real(WP), dimension(:,:,:), allocatable :: F_Grho, F_Lrho          !< Density fluxes
      real(WP), dimension(:,:,:), allocatable :: F_GrhoE,F_LrhoE         !< Energy fluxes
      real(WP), dimension(:,:,:), allocatable :: F_GP,   F_LP            !< Pressure fluxes
      real(WP), dimension(:,:,:), allocatable :: F_VOL,  F_VF            !< Volume fluxes
      real(WP), dimension(:,:,:,:), allocatable :: F_Gbary, F_Lbary      !< Barycenter fluxes

      ! Density flux arrays
      real(WP), dimension(:,:,:,:), allocatable :: GrhoFf                !< Gas density flux (used for SC advection)
      real(WP), dimension(:,:,:,:), allocatable :: LrhoFf                !< Liquid density flux

      ! Scalar gradient arrays (for reconstruction)
      real(WP), dimension(:,:,:,:), allocatable :: gradGrho,gradGrhoE,gradGIE,gradGP !< Gradients: Gas scalars
      real(WP), dimension(:,:,:,:), allocatable :: gradGrhoU,gradGrhoV,gradGrhoW     !< Gradients: Gas momentum
      real(WP), dimension(:,:,:,:), allocatable :: gradLrho,gradLrhoE,gradLIE,gradLP !< Gradients: Liquid scalars
      real(WP), dimension(:,:,:,:), allocatable :: gradLrhoU,gradLrhoV,gradLrhoW     !< Gradients: Liquid momentum

      ! Hybrid advection
      integer,  dimension(:,:,:), allocatable :: sl_x,sl_y,sl_z ! < Flag for flux method switching
      ! Terms needed for pressure relaxation
      real(WP), dimension(:,:,:), allocatable :: srcVF   ! < Predicted volume exchange during advection
      real(WP), dimension(:,:,:), allocatable :: Hpjump  ! < Helmholtz pressure jump
      real(WP), dimension(:,:,:), allocatable :: dHpjump ! < Helmholtz pressure jump increment, also used for old Hpjump

      ! Visualization arrays
      real(WP), dimension(:,:,:), allocatable :: divU     !< Dilatation
      real(WP), dimension(:,:,:), allocatable :: Mach     !< Mach number

      ! Temporary arrays for a few things
      real(WP), dimension(:,:,:), pointer :: tmp1,tmp2,tmp3

      ! Temporary arrays for viscous routine (may be used for more in the future)
      real(WP), dimension(:,:,:), pointer :: tmp4,tmp5,tmp6,tmp7,tmp8,tmp9,tmp10
<<<<<<< HEAD
=======
      
      ! Temporary arrays for viscous routine (may be used for more in the future)
      real(WP), dimension(:,:,:), pointer :: tmp4,tmp5,tmp6,tmp7,tmp8,tmp9,tmp10
>>>>>>> 397c1541
      
      ! Pressure solver
      type(ils) :: psolv                                  !< Iterative linear solver object for the pressure Helmholtz equation
      
      ! Implicit momentum solver
      type(ils) :: implicit                               !< Iterative linear solver object for an implicit prediction of the advection residual
      ! Variables to save information for monitor
      integer  :: impl_it_x,   impl_it_y
      real(WP) :: impl_rerr_x, impl_rerr_y
      
      ! Metrics
      real(WP), dimension(:,:,:,:), allocatable :: itpi_x,itpi_y,itpi_z   !< Interpolation fom cell center to face (for scalars, e.g. pressure)
      real(WP), dimension(:,:,:,:), allocatable :: divp_x,divp_y,divp_z   !< Divergence for P-cell
      real(WP), dimension(:,:,:,:), allocatable :: divu_x,divu_y,divu_z   !< Divergence for U-cell
      real(WP), dimension(:,:,:,:), allocatable :: divv_x,divv_y,divv_z   !< Divergence for V-cell
      real(WP), dimension(:,:,:,:), allocatable :: divw_x,divw_y,divw_z   !< Divergence for W-cell
      
      ! Masking info for metric modification
      integer, dimension(:,:,:), allocatable ::  mask                     !< Integer array used for modifying P metrics
      integer, dimension(:,:,:), allocatable :: umask                     !< Integer array used for modifying U metrics
      integer, dimension(:,:,:), allocatable :: vmask                     !< Integer array used for modifying V metrics
      integer, dimension(:,:,:), allocatable :: wmask                     !< Integer array used for modifying W metrics
      
      ! CFL numbers
      real(WP) :: CFLst                                                   !< Surface tension CFL
      real(WP) :: CFLc_x,CFLc_y,CFLc_z                                    !< Convective CFL numbers
      real(WP) :: CFLa_x,CFLa_y,CFLa_z                                    !< Acoustic CFL numbers
      real(WP) :: CFLv_x,CFLv_y,CFLv_z                                    !< Viscous CFL numbers
      
      ! Monitoring quantities
      real(WP) :: RHOmin,RHOmax,Umax,Vmax,Wmax,Pmax,Tmax                  !< Minimum density; Maximum density, velocity, pressure, density, temperature
      
   contains
      procedure :: print=>mast_print                      !< Output solver to the screen
      procedure :: get_bcond                              !< Get a boundary condition
      procedure :: apply_bcond                            !< Apply boundary conditions as specified
      procedure :: apply_bcond_vf                         !< Apply boundary conditions for VF field
      procedure :: apply_bcond_facepressure               !< Apply boundary conditions to face pressure field
      procedure :: add_static_contact                     !< Add static contact line model to surface tension jump

      ! For initialization of simulation
      procedure :: setup                                  !< Finish configuring the flow solver
      procedure :: add_bcond                              !< Add a boundary condition
      procedure :: init_phase_bulkmod                     !< Calculate phase bulk moduli according to other variables
      ! For beginning of timestep (before iterative loop)
      procedure :: init_metrics                           !< Initialize metrics
      procedure :: adjust_metrics                         !< Adjust metrics
      procedure :: flag_sl                                !< Flag where SL scheme needs to be used
      procedure :: flow_reconstruct                       !< Calculate in-cell gradients for reconstructing flow variables
      procedure :: reinit_phase_pressure                  !< Calculates phase pressures according to other conserved variables
      
      ! For advection solve
      procedure :: advection_step                         !< Full, hybrid advection step
      ! For convenience in advection routines
      procedure :: GKEold, LKEold                         !< Calculate kinetic energy at timestep 'n'
      ! For viscous/dissipative/body forces
      procedure :: diffusion_src_explicit_step            !< Explicit approach to incorporating body forces and diffusion
      procedure :: get_viscosity                          !< Calculates diffusive terms at required locations
      ! For setting up pressure solve
      procedure :: pressureproj_prepare                   !< Overall subroutine for pressure solve setup
      procedure :: interp_pressure_density                !< Calculate pressure and density interpolated to face
      procedure :: interp_vel_basic                       !< Calculate interpolated velocity
      procedure :: interp_vel_full                        !< Calculate interpolated velocity, with additional terms
      procedure :: terms_modified_face_velocity           !< Calculate additional terms for velocity interpolation
      procedure :: update_Helmholtz_LHS                   !< Calculate the left-hand side of the pressure equation
      procedure :: update_Helmholtz_RHS                   !< Calculate the right-hand side of the pressure equation
      procedure :: update_surface_tension_jump            !< Calculate surface tension jump
      procedure :: harmonize_advpressure_bulkmod          !< Calculate PA and RHOSS2 for Helmholtz equation
      ! For pressure correction
      procedure :: pressureproj_correct                   !< Overall subroutine for pressure solve correction
      ! For pressure relaxation
      procedure :: pressure_relax                         !< Loop to relax pressure, change VF and phase values, at end of timetep
      procedure :: pressure_relax_one                     !< Routine to perform mechanical relaxation for an individual cell
      procedure :: pressure_thermal_relax_one                     !< Routine to perform thermo-mechanical relaxation for an individual cell

      ! Miscellaneous
      procedure :: get_cfl                                !< Calculate maximum CFL
      procedure :: get_max                                !< Calculate maximum field values
      procedure :: get_viz                                !< Calculate various quantities for visualization
      
   end type mast
   
   
   !> Declare two-phase compressible solver constructor
   interface mast
      procedure constructor
   end interface mast
   
contains
   
   
   !> Default constructor for two-phase compressible flow solver
   function constructor(cfg,name,vf) result(self)
      use vfs_class, only: vfs
      implicit none
      type(mast) :: self
      class(config), target, intent(in) :: cfg
      character(len=*), optional :: name
      integer :: i,j,k
      class(vfs),  intent(inout) :: vf     !< The volume fraction solver
      
      ! Set the name for the solver
      if (present(name)) self%name=trim(adjustl(name))

      ! Set fixes off initially
      self%energy_fix = .false.
      
      ! Point to pgrid object
      self%cfg=>cfg
      
      ! Nullify bcond list
      self%nbc=0
      self%first_bc=>NULL()
      
      ! Allocate flow variables
      allocate(self%RHO(self%cfg%imino_:self%cfg%imaxo_,self%cfg%jmino_:self%cfg%jmaxo_,self%cfg%kmino_:self%cfg%kmaxo_)); self%RHO=0.0_WP
      allocate(self%RHOSS2(self%cfg%imino_:self%cfg%imaxo_,self%cfg%jmino_:self%cfg%jmaxo_,self%cfg%kmino_:self%cfg%kmaxo_)); self%RHOSS2=0.0_WP
      allocate(self%rhoUi(self%cfg%imino_:self%cfg%imaxo_,self%cfg%jmino_:self%cfg%jmaxo_,self%cfg%kmino_:self%cfg%kmaxo_)); self%rhoUi=0.0_WP
      allocate(self%rhoVi(self%cfg%imino_:self%cfg%imaxo_,self%cfg%jmino_:self%cfg%jmaxo_,self%cfg%kmino_:self%cfg%kmaxo_)); self%rhoVi=0.0_WP
      allocate(self%rhoWi(self%cfg%imino_:self%cfg%imaxo_,self%cfg%jmino_:self%cfg%jmaxo_,self%cfg%kmino_:self%cfg%kmaxo_)); self%rhoWi=0.0_WP
      allocate(self%U(self%cfg%imino_:self%cfg%imaxo_,self%cfg%jmino_:self%cfg%jmaxo_,self%cfg%kmino_:self%cfg%kmaxo_)); self%U=0.0_WP
      allocate(self%V(self%cfg%imino_:self%cfg%imaxo_,self%cfg%jmino_:self%cfg%jmaxo_,self%cfg%kmino_:self%cfg%kmaxo_)); self%V=0.0_WP
      allocate(self%W(self%cfg%imino_:self%cfg%imaxo_,self%cfg%jmino_:self%cfg%jmaxo_,self%cfg%kmino_:self%cfg%kmaxo_)); self%W=0.0_WP
      allocate(self%Ui(self%cfg%imino_:self%cfg%imaxo_,self%cfg%jmino_:self%cfg%jmaxo_,self%cfg%kmino_:self%cfg%kmaxo_)); self%Ui=0.0_WP
      allocate(self%Vi(self%cfg%imino_:self%cfg%imaxo_,self%cfg%jmino_:self%cfg%jmaxo_,self%cfg%kmino_:self%cfg%kmaxo_)); self%Vi=0.0_WP
      allocate(self%Wi(self%cfg%imino_:self%cfg%imaxo_,self%cfg%jmino_:self%cfg%jmaxo_,self%cfg%kmino_:self%cfg%kmaxo_)); self%Wi=0.0_WP
      allocate(self%P(self%cfg%imino_:self%cfg%imaxo_,self%cfg%jmino_:self%cfg%jmaxo_,self%cfg%kmino_:self%cfg%kmaxo_)); self%P=0.0_WP
      allocate(self%PA(self%cfg%imino_:self%cfg%imaxo_,self%cfg%jmino_:self%cfg%jmaxo_,self%cfg%kmino_:self%cfg%kmaxo_)); self%PA=0.0_WP
      allocate(self%Pjx(self%cfg%imino_:self%cfg%imaxo_,self%cfg%jmino_:self%cfg%jmaxo_,self%cfg%kmino_:self%cfg%kmaxo_)); self%Pjx=0.0_WP
      allocate(self%Pjy(self%cfg%imino_:self%cfg%imaxo_,self%cfg%jmino_:self%cfg%jmaxo_,self%cfg%kmino_:self%cfg%kmaxo_)); self%Pjy=0.0_WP
      allocate(self%Pjz(self%cfg%imino_:self%cfg%imaxo_,self%cfg%jmino_:self%cfg%jmaxo_,self%cfg%kmino_:self%cfg%kmaxo_)); self%Pjz=0.0_WP
      allocate(self%dPjx(self%cfg%imino_:self%cfg%imaxo_,self%cfg%jmino_:self%cfg%jmaxo_,self%cfg%kmino_:self%cfg%kmaxo_)); self%dPjx=0.0_WP
      allocate(self%dPjy(self%cfg%imino_:self%cfg%imaxo_,self%cfg%jmino_:self%cfg%jmaxo_,self%cfg%kmino_:self%cfg%kmaxo_)); self%dPjy=0.0_WP
      allocate(self%dPjz(self%cfg%imino_:self%cfg%imaxo_,self%cfg%jmino_:self%cfg%jmaxo_,self%cfg%kmino_:self%cfg%kmaxo_)); self%dPjz=0.0_WP
      allocate(self%Tmptr(self%cfg%imino_:self%cfg%imaxo_,self%cfg%jmino_:self%cfg%jmaxo_,self%cfg%kmino_:self%cfg%kmaxo_)); self%Tmptr=25.0_WP
      allocate(self%divU(self%cfg%imino_:self%cfg%imaxo_,self%cfg%jmino_:self%cfg%jmaxo_,self%cfg%kmino_:self%cfg%kmaxo_)); self%divU=0.0_WP
      allocate(self%Mach(self%cfg%imino_:self%cfg%imaxo_,self%cfg%jmino_:self%cfg%jmaxo_,self%cfg%kmino_:self%cfg%kmaxo_)); self%Mach=0.0_WP
      allocate(self%rho_U(self%cfg%imino_:self%cfg%imaxo_,self%cfg%jmino_:self%cfg%jmaxo_,self%cfg%kmino_:self%cfg%kmaxo_)); self%rho_U=0.0_WP
      allocate(self%rho_V(self%cfg%imino_:self%cfg%imaxo_,self%cfg%jmino_:self%cfg%jmaxo_,self%cfg%kmino_:self%cfg%kmaxo_)); self%rho_V=0.0_WP
      allocate(self%rho_W(self%cfg%imino_:self%cfg%imaxo_,self%cfg%jmino_:self%cfg%jmaxo_,self%cfg%kmino_:self%cfg%kmaxo_)); self%rho_W=0.0_WP
      allocate(self%P_U(self%cfg%imino_:self%cfg%imaxo_,self%cfg%jmino_:self%cfg%jmaxo_,self%cfg%kmino_:self%cfg%kmaxo_)); self%P_U=0.0_WP
      allocate(self%P_V(self%cfg%imino_:self%cfg%imaxo_,self%cfg%jmino_:self%cfg%jmaxo_,self%cfg%kmino_:self%cfg%kmaxo_)); self%P_V=0.0_WP
      allocate(self%P_W(self%cfg%imino_:self%cfg%imaxo_,self%cfg%jmino_:self%cfg%jmaxo_,self%cfg%kmino_:self%cfg%kmaxo_)); self%P_W=0.0_WP
      allocate(self%visc   (self%cfg%imino_:self%cfg%imaxo_,self%cfg%jmino_:self%cfg%jmaxo_,self%cfg%kmino_:self%cfg%kmaxo_)); self%visc   =0.0_WP
      allocate(self%therm_cond(self%cfg%imino_:self%cfg%imaxo_,self%cfg%jmino_:self%cfg%jmaxo_,self%cfg%kmino_:self%cfg%kmaxo_)); self%therm_cond=0.0_WP
      ! Two-phase
      allocate(self%Grho (self%cfg%imino_:self%cfg%imaxo_,self%cfg%jmino_:self%cfg%jmaxo_,self%cfg%kmino_:self%cfg%kmaxo_)); self%Grho =0.0_WP
      allocate(self%Lrho (self%cfg%imino_:self%cfg%imaxo_,self%cfg%jmino_:self%cfg%jmaxo_,self%cfg%kmino_:self%cfg%kmaxo_)); self%Lrho =0.0_WP
      allocate(self%GrhoE(self%cfg%imino_:self%cfg%imaxo_,self%cfg%jmino_:self%cfg%jmaxo_,self%cfg%kmino_:self%cfg%kmaxo_)); self%GrhoE=0.0_WP
      allocate(self%LrhoE(self%cfg%imino_:self%cfg%imaxo_,self%cfg%jmino_:self%cfg%jmaxo_,self%cfg%kmino_:self%cfg%kmaxo_)); self%LrhoE=0.0_WP
      allocate(self%GP   (self%cfg%imino_:self%cfg%imaxo_,self%cfg%jmino_:self%cfg%jmaxo_,self%cfg%kmino_:self%cfg%kmaxo_)); self%GP   =0.0_WP
      allocate(self%LP   (self%cfg%imino_:self%cfg%imaxo_,self%cfg%jmino_:self%cfg%jmaxo_,self%cfg%kmino_:self%cfg%kmaxo_)); self%LP   =0.0_WP
      allocate(self%GrhoSS2(self%cfg%imino_:self%cfg%imaxo_,self%cfg%jmino_:self%cfg%jmaxo_,self%cfg%kmino_:self%cfg%kmaxo_)); self%GrhoSS2=0.0_WP
      allocate(self%LrhoSS2(self%cfg%imino_:self%cfg%imaxo_,self%cfg%jmino_:self%cfg%jmaxo_,self%cfg%kmino_:self%cfg%kmaxo_)); self%LrhoSS2=0.0_WP

      
      ! Allocate old flow variables
      allocate(self%RHOold(self%cfg%imino_:self%cfg%imaxo_,self%cfg%jmino_:self%cfg%jmaxo_,self%cfg%kmino_:self%cfg%kmaxo_)); self%RHOold=0.0_WP
      allocate(self%Uiold(self%cfg%imino_:self%cfg%imaxo_,self%cfg%jmino_:self%cfg%jmaxo_,self%cfg%kmino_:self%cfg%kmaxo_)); self%Uiold=0.0_WP
      allocate(self%Viold(self%cfg%imino_:self%cfg%imaxo_,self%cfg%jmino_:self%cfg%jmaxo_,self%cfg%kmino_:self%cfg%kmaxo_)); self%Viold=0.0_WP
      allocate(self%Wiold(self%cfg%imino_:self%cfg%imaxo_,self%cfg%jmino_:self%cfg%jmaxo_,self%cfg%kmino_:self%cfg%kmaxo_)); self%Wiold=0.0_WP
      allocate(self%GrhoEold(self%cfg%imino_:self%cfg%imaxo_,self%cfg%jmino_:self%cfg%jmaxo_,self%cfg%kmino_:self%cfg%kmaxo_)); self%GrhoEold=0.0_WP
      allocate(self%LrhoEold(self%cfg%imino_:self%cfg%imaxo_,self%cfg%jmino_:self%cfg%jmaxo_,self%cfg%kmino_:self%cfg%kmaxo_)); self%LrhoEold=0.0_WP
      allocate(self%GPold   (self%cfg%imino_:self%cfg%imaxo_,self%cfg%jmino_:self%cfg%jmaxo_,self%cfg%kmino_:self%cfg%kmaxo_)); self%GPold   =0.0_WP
      allocate(self%LPold   (self%cfg%imino_:self%cfg%imaxo_,self%cfg%jmino_:self%cfg%jmaxo_,self%cfg%kmino_:self%cfg%kmaxo_)); self%LPold   =0.0_WP
      
      ! Flux sum arrays need to be preallocated
      allocate(self%F_VF (self%cfg%imino_:self%cfg%imaxo_,self%cfg%jmino_:self%cfg%jmaxo_,self%cfg%kmino_:self%cfg%kmaxo_)); self%F_VF=0.0_WP
      allocate(self%F_VOL(self%cfg%imino_:self%cfg%imaxo_,self%cfg%jmino_:self%cfg%jmaxo_,self%cfg%kmino_:self%cfg%kmaxo_)); self%F_VOL=0.0_WP
      allocate(self%F_GrhoU(self%cfg%imino_:self%cfg%imaxo_,self%cfg%jmino_:self%cfg%jmaxo_,self%cfg%kmino_:self%cfg%kmaxo_)); self%F_GrhoU=0.0_WP
      allocate(self%F_GrhoV(self%cfg%imino_:self%cfg%imaxo_,self%cfg%jmino_:self%cfg%jmaxo_,self%cfg%kmino_:self%cfg%kmaxo_)); self%F_GrhoV=0.0_WP
      allocate(self%F_GrhoW(self%cfg%imino_:self%cfg%imaxo_,self%cfg%jmino_:self%cfg%jmaxo_,self%cfg%kmino_:self%cfg%kmaxo_)); self%F_GrhoW=0.0_WP
      allocate(self%F_LrhoU(self%cfg%imino_:self%cfg%imaxo_,self%cfg%jmino_:self%cfg%jmaxo_,self%cfg%kmino_:self%cfg%kmaxo_)); self%F_LrhoU=0.0_WP
      allocate(self%F_LrhoV(self%cfg%imino_:self%cfg%imaxo_,self%cfg%jmino_:self%cfg%jmaxo_,self%cfg%kmino_:self%cfg%kmaxo_)); self%F_LrhoV=0.0_WP
      allocate(self%F_LrhoW(self%cfg%imino_:self%cfg%imaxo_,self%cfg%jmino_:self%cfg%jmaxo_,self%cfg%kmino_:self%cfg%kmaxo_)); self%F_LrhoW=0.0_WP
      allocate(self%F_Grho (self%cfg%imino_:self%cfg%imaxo_,self%cfg%jmino_:self%cfg%jmaxo_,self%cfg%kmino_:self%cfg%kmaxo_)); self%F_Grho =0.0_WP
      allocate(self%F_Lrho (self%cfg%imino_:self%cfg%imaxo_,self%cfg%jmino_:self%cfg%jmaxo_,self%cfg%kmino_:self%cfg%kmaxo_)); self%F_Lrho =0.0_WP
      allocate(self%F_GrhoE(self%cfg%imino_:self%cfg%imaxo_,self%cfg%jmino_:self%cfg%jmaxo_,self%cfg%kmino_:self%cfg%kmaxo_)); self%F_GrhoE=0.0_WP
      allocate(self%F_LrhoE(self%cfg%imino_:self%cfg%imaxo_,self%cfg%jmino_:self%cfg%jmaxo_,self%cfg%kmino_:self%cfg%kmaxo_)); self%F_LrhoE=0.0_WP
      allocate(self%F_GP   (self%cfg%imino_:self%cfg%imaxo_,self%cfg%jmino_:self%cfg%jmaxo_,self%cfg%kmino_:self%cfg%kmaxo_)); self%F_GP   =0.0_WP
      allocate(self%F_LP   (self%cfg%imino_:self%cfg%imaxo_,self%cfg%jmino_:self%cfg%jmaxo_,self%cfg%kmino_:self%cfg%kmaxo_)); self%F_LP   =0.0_WP

      ! Flux sum arrays for barycenters
      allocate(self%F_Gbary(3,self%cfg%imino_:self%cfg%imaxo_,self%cfg%jmino_:self%cfg%jmaxo_,self%cfg%kmino_:self%cfg%kmaxo_)); self%F_Gbary=0.0_WP
      allocate(self%F_Lbary(3,self%cfg%imino_:self%cfg%imaxo_,self%cfg%jmino_:self%cfg%jmaxo_,self%cfg%kmino_:self%cfg%kmaxo_)); self%F_Lbary=0.0_WP

      ! Density flux arrays
      allocate(self%GrhoFf (self%cfg%imino_:self%cfg%imaxo_,self%cfg%jmino_:self%cfg%jmaxo_,self%cfg%kmino_:self%cfg%kmaxo_,3)); self%GrhoFf =0.0_WP
      allocate(self%LrhoFf (self%cfg%imino_:self%cfg%imaxo_,self%cfg%jmino_:self%cfg%jmaxo_,self%cfg%kmino_:self%cfg%kmaxo_,3)); self%LrhoFf =0.0_WP

      ! Gradients
      allocate(self%gradGrho (3,self%cfg%imino_:self%cfg%imaxo_,self%cfg%jmino_:self%cfg%jmaxo_,self%cfg%kmino_:self%cfg%kmaxo_)); self%gradGrho =0.0_WP
      allocate(self%gradGrhoE(3,self%cfg%imino_:self%cfg%imaxo_,self%cfg%jmino_:self%cfg%jmaxo_,self%cfg%kmino_:self%cfg%kmaxo_)); self%gradGrhoE=0.0_WP
      allocate(self%gradGIE  (3,self%cfg%imino_:self%cfg%imaxo_,self%cfg%jmino_:self%cfg%jmaxo_,self%cfg%kmino_:self%cfg%kmaxo_)); self%gradGIE  =0.0_WP
      allocate(self%gradGP   (3,self%cfg%imino_:self%cfg%imaxo_,self%cfg%jmino_:self%cfg%jmaxo_,self%cfg%kmino_:self%cfg%kmaxo_)); self%gradGP   =0.0_WP
      allocate(self%gradGrhoU(3,self%cfg%imino_:self%cfg%imaxo_,self%cfg%jmino_:self%cfg%jmaxo_,self%cfg%kmino_:self%cfg%kmaxo_)); self%gradGrhoU=0.0_WP
      allocate(self%gradGrhoV(3,self%cfg%imino_:self%cfg%imaxo_,self%cfg%jmino_:self%cfg%jmaxo_,self%cfg%kmino_:self%cfg%kmaxo_)); self%gradGrhoV=0.0_WP
      allocate(self%gradGrhoW(3,self%cfg%imino_:self%cfg%imaxo_,self%cfg%jmino_:self%cfg%jmaxo_,self%cfg%kmino_:self%cfg%kmaxo_)); self%gradGrhoW=0.0_WP
      allocate(self%gradLrho (3,self%cfg%imino_:self%cfg%imaxo_,self%cfg%jmino_:self%cfg%jmaxo_,self%cfg%kmino_:self%cfg%kmaxo_)); self%gradLrho =0.0_WP
      allocate(self%gradLrhoE(3,self%cfg%imino_:self%cfg%imaxo_,self%cfg%jmino_:self%cfg%jmaxo_,self%cfg%kmino_:self%cfg%kmaxo_)); self%gradLrhoE=0.0_WP
      allocate(self%gradLIE  (3,self%cfg%imino_:self%cfg%imaxo_,self%cfg%jmino_:self%cfg%jmaxo_,self%cfg%kmino_:self%cfg%kmaxo_)); self%gradLIE  =0.0_WP
      allocate(self%gradLP   (3,self%cfg%imino_:self%cfg%imaxo_,self%cfg%jmino_:self%cfg%jmaxo_,self%cfg%kmino_:self%cfg%kmaxo_)); self%gradLP   =0.0_WP
      allocate(self%gradLrhoU(3,self%cfg%imino_:self%cfg%imaxo_,self%cfg%jmino_:self%cfg%jmaxo_,self%cfg%kmino_:self%cfg%kmaxo_)); self%gradLrhoU=0.0_WP
      allocate(self%gradLrhoV(3,self%cfg%imino_:self%cfg%imaxo_,self%cfg%jmino_:self%cfg%jmaxo_,self%cfg%kmino_:self%cfg%kmaxo_)); self%gradLrhoV=0.0_WP
      allocate(self%gradLrhoW(3,self%cfg%imino_:self%cfg%imaxo_,self%cfg%jmino_:self%cfg%jmaxo_,self%cfg%kmino_:self%cfg%kmaxo_)); self%gradLrhoW=0.0_WP

      ! Hybrid advection
      allocate(self%sl_x(self%cfg%imino_:self%cfg%imaxo_,self%cfg%jmino_:self%cfg%jmaxo_,self%cfg%kmino_:self%cfg%kmaxo_)); self%sl_x=0
      allocate(self%sl_y(self%cfg%imino_:self%cfg%imaxo_,self%cfg%jmino_:self%cfg%jmaxo_,self%cfg%kmino_:self%cfg%kmaxo_)); self%sl_y=0
      allocate(self%sl_z(self%cfg%imino_:self%cfg%imaxo_,self%cfg%jmino_:self%cfg%jmaxo_,self%cfg%kmino_:self%cfg%kmaxo_)); self%sl_z=0
      ! Pressure relaxation
      allocate(self%srcVF(self%cfg%imino_:self%cfg%imaxo_,self%cfg%jmino_:self%cfg%jmaxo_,self%cfg%kmino_:self%cfg%kmaxo_)); self%srcVF=0.0_WP
      allocate(self%Hpjump(self%cfg%imino_:self%cfg%imaxo_,self%cfg%jmino_:self%cfg%jmaxo_,self%cfg%kmino_:self%cfg%kmaxo_)); self%Hpjump=0.0_WP
      allocate(self%dHpjump(self%cfg%imino_:self%cfg%imaxo_,self%cfg%jmino_:self%cfg%jmaxo_,self%cfg%kmino_:self%cfg%kmaxo_)); self%dHpjump=0.0_WP

      ! Arrays employed temporarily in a few places
      allocate(self%tmp1 (self%cfg%imino_:self%cfg%imaxo_,self%cfg%jmino_:self%cfg%jmaxo_,self%cfg%kmino_:self%cfg%kmaxo_)); self%tmp1  =0.0_WP
      allocate(self%tmp2 (self%cfg%imino_:self%cfg%imaxo_,self%cfg%jmino_:self%cfg%jmaxo_,self%cfg%kmino_:self%cfg%kmaxo_)); self%tmp2  =0.0_WP
      allocate(self%tmp3 (self%cfg%imino_:self%cfg%imaxo_,self%cfg%jmino_:self%cfg%jmaxo_,self%cfg%kmino_:self%cfg%kmaxo_)); self%tmp3  =0.0_WP
      allocate(self%tmp4 (self%cfg%imino_:self%cfg%imaxo_,self%cfg%jmino_:self%cfg%jmaxo_,self%cfg%kmino_:self%cfg%kmaxo_)); self%tmp4  =0.0_WP
      allocate(self%tmp5 (self%cfg%imino_:self%cfg%imaxo_,self%cfg%jmino_:self%cfg%jmaxo_,self%cfg%kmino_:self%cfg%kmaxo_)); self%tmp5  =0.0_WP
      allocate(self%tmp6 (self%cfg%imino_:self%cfg%imaxo_,self%cfg%jmino_:self%cfg%jmaxo_,self%cfg%kmino_:self%cfg%kmaxo_)); self%tmp6  =0.0_WP
      allocate(self%tmp7 (self%cfg%imino_:self%cfg%imaxo_,self%cfg%jmino_:self%cfg%jmaxo_,self%cfg%kmino_:self%cfg%kmaxo_)); self%tmp7  =0.0_WP
      allocate(self%tmp8 (self%cfg%imino_:self%cfg%imaxo_,self%cfg%jmino_:self%cfg%jmaxo_,self%cfg%kmino_:self%cfg%kmaxo_)); self%tmp8  =0.0_WP
      allocate(self%tmp9 (self%cfg%imino_:self%cfg%imaxo_,self%cfg%jmino_:self%cfg%jmaxo_,self%cfg%kmino_:self%cfg%kmaxo_)); self%tmp9  =0.0_WP
      allocate(self%tmp10(self%cfg%imino_:self%cfg%imaxo_,self%cfg%jmino_:self%cfg%jmaxo_,self%cfg%kmino_:self%cfg%kmaxo_)); self%tmp10 =0.0_WP
      
      ! Allocate vfs objects that are required for the MAST solver
      call vf%allocate_supplement()
      
      ! Create pressure solver object
      self%psolv   =ils(cfg=self%cfg,name='Pressure')
      
      ! Create implicit velocity solver object
      self%implicit=ils(cfg=self%cfg,name='Momentum')
      
      ! Prepare default metrics
      call self%init_metrics()
      
      ! Prepare P-cell masks
      allocate(self%mask(self%cfg%imino_:self%cfg%imaxo_,self%cfg%jmino_:self%cfg%jmaxo_,self%cfg%kmino_:self%cfg%kmaxo_)); self%mask=0
      if (.not.self%cfg%xper) then
         if (self%cfg%iproc.eq.           1) self%mask(:self%cfg%imin-1,:,:)=2
         if (self%cfg%iproc.eq.self%cfg%npx) self%mask(self%cfg%imax+1:,:,:)=2
      end if
      if (.not.self%cfg%yper) then
         if (self%cfg%jproc.eq.           1) self%mask(:,:self%cfg%jmin-1,:)=2
         if (self%cfg%jproc.eq.self%cfg%npy) self%mask(:,self%cfg%jmax+1:,:)=2
      end if
      if (.not.self%cfg%zper) then
         if (self%cfg%kproc.eq.           1) self%mask(:,:,:self%cfg%kmin-1)=2
         if (self%cfg%kproc.eq.self%cfg%npz) self%mask(:,:,self%cfg%kmax+1:)=2
      end if
      do k=self%cfg%kmino_,self%cfg%kmaxo_
         do j=self%cfg%jmino_,self%cfg%jmaxo_
            do i=self%cfg%imino_,self%cfg%imaxo_
               if (self%cfg%VF(i,j,k).eq.0.0_WP) self%mask(i,j,k)=1
            end do
         end do
      end do
      call self%cfg%sync(self%mask)
      
      ! Prepare face mask for U
      allocate(self%umask(self%cfg%imino_:self%cfg%imaxo_,self%cfg%jmino_:self%cfg%jmaxo_,self%cfg%kmino_:self%cfg%kmaxo_)); self%umask=0
      if (.not.self%cfg%xper) then
         if (self%cfg%iproc.eq.           1) self%umask(self%cfg%imin  ,:,:)=2
         if (self%cfg%iproc.eq.self%cfg%npx) self%umask(self%cfg%imax+1,:,:)=2
      end if
      do k=self%cfg%kmino_  ,self%cfg%kmaxo_
         do j=self%cfg%jmino_  ,self%cfg%jmaxo_
            do i=self%cfg%imino_+1,self%cfg%imaxo_
               if (minval(self%cfg%VF(i-1:i,j,k)).eq.0.0_WP) self%umask(i,j,k)=1
            end do
         end do
      end do
      call self%cfg%sync(self%umask)
      if (.not.self%cfg%xper.and.self%cfg%iproc.eq.1) self%umask(self%cfg%imino,:,:)=self%umask(self%cfg%imino+1,:,:)
      
      ! Prepare face mask for V
      allocate(self%vmask(self%cfg%imino_:self%cfg%imaxo_,self%cfg%jmino_:self%cfg%jmaxo_,self%cfg%kmino_:self%cfg%kmaxo_)); self%vmask=0
      if (.not.self%cfg%yper) then
         if (self%cfg%jproc.eq.           1) self%vmask(:,self%cfg%jmin  ,:)=2
         if (self%cfg%jproc.eq.self%cfg%npy) self%vmask(:,self%cfg%jmax+1,:)=2
      end if
      do k=self%cfg%kmino_  ,self%cfg%kmaxo_
         do j=self%cfg%jmino_+1,self%cfg%jmaxo_
            do i=self%cfg%imino_  ,self%cfg%imaxo_
               if (minval(self%cfg%VF(i,j-1:j,k)).eq.0.0_WP) self%vmask(i,j,k)=1
            end do
         end do
      end do
      call self%cfg%sync(self%vmask)
      if (.not.self%cfg%yper.and.self%cfg%jproc.eq.1) self%vmask(:,self%cfg%jmino,:)=self%vmask(:,self%cfg%jmino+1,:)
      
      ! Prepare face mask for W
      allocate(self%wmask(self%cfg%imino_:self%cfg%imaxo_,self%cfg%jmino_:self%cfg%jmaxo_,self%cfg%kmino_:self%cfg%kmaxo_)); self%wmask=0
      if (.not.self%cfg%zper) then
         if (self%cfg%kproc.eq.           1) self%wmask(:,:,self%cfg%kmin  )=2
         if (self%cfg%kproc.eq.self%cfg%npz) self%wmask(:,:,self%cfg%kmax+1)=2
      end if
      do k=self%cfg%kmino_+1,self%cfg%kmaxo_
         do j=self%cfg%jmino_  ,self%cfg%jmaxo_
            do i=self%cfg%imino_  ,self%cfg%imaxo_
               if (minval(self%cfg%VF(i,j,k-1:k)).eq.0.0_WP) self%wmask(i,j,k)=1
            end do
         end do
      end do
      call self%cfg%sync(self%wmask)
      if (.not.self%cfg%zper.and.self%cfg%kproc.eq.1) self%wmask(:,:,self%cfg%kmino)=self%wmask(:,:,self%cfg%kmino+1)
      
   end function constructor
      
   
   !> Metric initialization with no awareness of walls nor bcond
   subroutine init_metrics(this)
      implicit none
      class(mast), intent(inout) :: this
      integer :: i,j,k
      
      ! Allocate interpolation coefficients for center to cell face
      allocate(this%itpi_x(-1:0,this%cfg%imin_:this%cfg%imax_+1,this%cfg%jmin_:this%cfg%jmax_+1,this%cfg%kmin_:this%cfg%kmax_+1)) !< X-face-centered
      allocate(this%itpi_y(-1:0,this%cfg%imin_:this%cfg%imax_+1,this%cfg%jmin_:this%cfg%jmax_+1,this%cfg%kmin_:this%cfg%kmax_+1)) !< Y-face-centered
      allocate(this%itpi_z(-1:0,this%cfg%imin_:this%cfg%imax_+1,this%cfg%jmin_:this%cfg%jmax_+1,this%cfg%kmin_:this%cfg%kmax_+1)) !< Z-face-centered
      ! Create interpolation coefficients to cell face
      do k=this%cfg%kmin_,this%cfg%kmax_+1
         do j=this%cfg%jmin_,this%cfg%jmax_+1
            do i=this%cfg%imin_,this%cfg%imax_+1
               this%itpi_x(:,i,j,k)=this%cfg%dxmi(i)*[this%cfg%xm(i)-this%cfg%x(i),this%cfg%x(i)-this%cfg%xm(i-1)] !< Linear interpolation in x from [xm,ym,zm] to [x,ym,zm]
               this%itpi_y(:,i,j,k)=this%cfg%dymi(j)*[this%cfg%ym(j)-this%cfg%y(j),this%cfg%y(j)-this%cfg%ym(j-1)] !< Linear interpolation in y from [xm,ym,zm] to [xm,y,zm]
               this%itpi_z(:,i,j,k)=this%cfg%dzmi(k)*[this%cfg%zm(k)-this%cfg%z(k),this%cfg%z(k)-this%cfg%zm(k-1)] !< Linear interpolation in z from [xm,ym,zm] to [xm,ym,z]
            end do
         end do
      end do
            
      ! Allocate finite volume divergence operators
      allocate(this%divp_x( 0:+1,this%cfg%imino_  :this%cfg%imaxo_,this%cfg%jmino_  :this%cfg%jmaxo_,this%cfg%kmino_  :this%cfg%kmaxo_)) !< Cell-centered
      allocate(this%divp_y( 0:+1,this%cfg%imino_  :this%cfg%imaxo_,this%cfg%jmino_  :this%cfg%jmaxo_,this%cfg%kmino_  :this%cfg%kmaxo_)) !< Cell-centered
      allocate(this%divp_z( 0:+1,this%cfg%imino_  :this%cfg%imaxo_,this%cfg%jmino_  :this%cfg%jmaxo_,this%cfg%kmino_  :this%cfg%kmaxo_)) !< Cell-centered
      ! Create divergence operator to cell center [xm,ym,zm] or tangent to cell face
      do k=this%cfg%kmino_,this%cfg%kmaxo_
         do j=this%cfg%jmino_,this%cfg%jmaxo_
            do i=this%cfg%imino_,this%cfg%imaxo_
               this%divp_x(:,i,j,k)=this%cfg%dxi(i)*[-1.0_WP,+1.0_WP] !< FV divergence from [x ,ym,zm]
               this%divp_y(:,i,j,k)=this%cfg%dyi(j)*[-1.0_WP,+1.0_WP] !< FV divergence from [xm,y ,zm]
               this%divp_z(:,i,j,k)=this%cfg%dzi(k)*[-1.0_WP,+1.0_WP] !< FV divergence from [xm,ym,z ]
            end do
         end do
      end do

      ! Divergence operators used in pressure gradients at faces
      allocate(this%divu_x(-1: 0,this%cfg%imino_+1:this%cfg%imaxo_,this%cfg%jmino_  :this%cfg%jmaxo_,this%cfg%kmino_  :this%cfg%kmaxo_)) !< Face-centered (x)
      allocate(this%divv_y(-1: 0,this%cfg%imino_  :this%cfg%imaxo_,this%cfg%jmino_+1:this%cfg%jmaxo_,this%cfg%kmino_  :this%cfg%kmaxo_)) !< Face-centered (y)
      allocate(this%divw_z(-1: 0,this%cfg%imino_  :this%cfg%imaxo_,this%cfg%jmino_  :this%cfg%jmaxo_,this%cfg%kmino_+1:this%cfg%kmaxo_)) !< Face-centered (z)
      ! Create divergence operator perpendicular to cell face [x ,ym,zm]
      do k=this%cfg%kmino_  ,this%cfg%kmaxo_
         do j=this%cfg%jmino_  ,this%cfg%jmaxo_
            do i=this%cfg%imino_+1,this%cfg%imaxo_
               this%divu_x(:,i,j,k)=this%cfg%dxmi(i)*[-1.0_WP,+1.0_WP] !< FV divergence from [xm,ym,zm]
            end do
         end do
      end do
      ! Create divergence operator perpendicular to cell face [xm,y ,zm]
      do k=this%cfg%kmino_  ,this%cfg%kmaxo_
         do j=this%cfg%jmino_+1,this%cfg%jmaxo_
            do i=this%cfg%imino_  ,this%cfg%imaxo_
               this%divv_y(:,i,j,k)=this%cfg%dymi(j)*[-1.0_WP,+1.0_WP] !< FV divergence from [xm,ym,zm]
            end do
         end do
      end do
      ! Create divergence operator perpendicular to cell face [xm,ym,z ]
      do k=this%cfg%kmino_+1,this%cfg%kmaxo_
         do j=this%cfg%jmino_  ,this%cfg%jmaxo_
            do i=this%cfg%imino_  ,this%cfg%imaxo_
               this%divw_z(:,i,j,k)=this%cfg%dzmi(k)*[-1.0_WP,+1.0_WP] !< FV divergence from [xm,ym,zm]
            end do
         end do
      end do
      
   end subroutine init_metrics
   
   
   !> Metric adjustment accounting for bconds and walls
   subroutine adjust_metrics(this)
      implicit none
      class(mast), intent(inout) :: this
      integer :: i,j,k
      
      ! Sync up u/v/wmasks
      call this%cfg%sync(this%umask)
      call this%cfg%sync(this%vmask)
      call this%cfg%sync(this%wmask)
      if (.not.this%cfg%xper.and.this%cfg%iproc.eq.1) this%umask(this%cfg%imino,:,:)=this%umask(this%cfg%imino+1,:,:)
      if (.not.this%cfg%yper.and.this%cfg%jproc.eq.1) this%vmask(:,this%cfg%jmino,:)=this%vmask(:,this%cfg%jmino+1,:)
      if (.not.this%cfg%zper.and.this%cfg%kproc.eq.1) this%wmask(:,:,this%cfg%kmino)=this%wmask(:,:,this%cfg%kmino+1)

      ! Adjust interpolation coefficients to cell faces - used for scalars
      do k=this%cfg%kmin_,this%cfg%kmax_+1
         do j=this%cfg%jmin_,this%cfg%jmax_+1
            do i=this%cfg%imin_,this%cfg%imax_+1
               ! Linear interpolation in x
               if (this%mask(i,j,k).eq.0.and.this%mask(i-1,j,k).gt.0) this%itpi_x(:,i,j,k)=[0.0_WP,1.0_WP]
               if (this%mask(i,j,k).gt.0.and.this%mask(i-1,j,k).eq.0) this%itpi_x(:,i,j,k)=[1.0_WP,0.0_WP]
               ! Linear interpolation in y               
               if (this%mask(i,j,k).eq.0.and.this%mask(i,j-1,k).gt.0) this%itpi_y(:,i,j,k)=[0.0_WP,1.0_WP]
               if (this%mask(i,j,k).gt.0.and.this%mask(i,j-1,k).eq.0) this%itpi_y(:,i,j,k)=[1.0_WP,0.0_WP]
               ! Linear interpolation in z
               if (this%mask(i,j,k).eq.0.and.this%mask(i,j,k-1).gt.0) this%itpi_z(:,i,j,k)=[0.0_WP,1.0_WP]
               if (this%mask(i,j,k).gt.0.and.this%mask(i,j,k-1).eq.0) this%itpi_z(:,i,j,k)=[1.0_WP,0.0_WP]
            end do
         end do
      end do
      
      ! Loop over the domain and adjust divergence for P cell
      do k=this%cfg%kmino_,this%cfg%kmaxo_
         do j=this%cfg%jmino_,this%cfg%jmaxo_
            do i=this%cfg%imino_,this%cfg%imaxo_
               if (this%mask(i,j,k).gt.0) then
                  this%divp_x(:,i,j,k)=0.0_WP
                  this%divp_y(:,i,j,k)=0.0_WP
                  this%divp_z(:,i,j,k)=0.0_WP
               end if
            end do
         end do
      end do
      
      ! Loop over the domain and apply masked conditions to U metrics
      do k=this%cfg%kmino_  ,this%cfg%kmaxo_
         do j=this%cfg%jmino_  ,this%cfg%jmaxo_
            do i=this%cfg%imino_+1,this%cfg%imaxo_
               if (this%umask(i,j,k).gt.0) then
                  this%divu_x(:,i,j,k)=0.0_WP
               end if
            end do
         end do
      end do
      
      ! Loop over the domain and apply masked conditions to V metrics
      do k=this%cfg%kmino_  ,this%cfg%kmaxo_
         do j=this%cfg%jmino_+1,this%cfg%jmaxo_
            do i=this%cfg%imino_  ,this%cfg%imaxo_
               if (this%vmask(i,j,k).gt.0) then
                  this%divv_y(:,i,j,k)=0.0_WP
               end if
            end do
         end do
      end do
      
      ! Loop over the domain and apply masked conditions to W metrics
      do k=this%cfg%kmino_+1,this%cfg%kmaxo_
         do j=this%cfg%jmino_  ,this%cfg%jmaxo_
            do i=this%cfg%imino_  ,this%cfg%imaxo_
               if (this%wmask(i,j,k).gt.0) then
                  this%divw_z(:,i,j,k)=0.0_WP
               end if
            end do
         end do
      end do
      
      ! Adjust metrics to account for lower dimensionality
      if (this%cfg%nx.eq.1) then
         this%divp_x=0.0_WP
         this%divu_x=0.0_WP
      end if
      if (this%cfg%ny.eq.1) then
         this%divp_y=0.0_WP
         this%divv_y=0.0_WP
      end if
      if (this%cfg%nz.eq.1) then
         this%divp_z=0.0_WP
         this%divw_z=0.0_WP
      end if
      
   end subroutine adjust_metrics
   
   
   !> Finish setting up the flow solver now that bconds have been defined
   subroutine setup(this,pressure_ils,implicit_ils)
      implicit none
      class(mast), intent(inout) :: this
      integer, intent(in) :: pressure_ils
      integer, intent(in) :: implicit_ils
      
      ! Adjust metrics based on bcflag array
      call this%adjust_metrics()
      
      ! Set 7-pt stencil map for the pressure solver
      this%psolv%stc(1,:)=[ 0, 0, 0]
      this%psolv%stc(2,:)=[+1, 0, 0]
      this%psolv%stc(3,:)=[-1, 0, 0]
      this%psolv%stc(4,:)=[ 0,+1, 0]
      this%psolv%stc(5,:)=[ 0,-1, 0]
      this%psolv%stc(6,:)=[ 0, 0,+1]
      this%psolv%stc(7,:)=[ 0, 0,-1]
      
      ! Set the diagonal to VF to make sure all needed cells participate in solver
      this%psolv%opr(1,:,:,:)=this%cfg%VF
      
      ! Initialize the pressure Poisson solver
      call this%psolv%init(pressure_ils)
      
      ! Set 7-pt stencil map for the velocity solver
      this%implicit%stc(1,:)=[ 0, 0, 0]
      this%implicit%stc(2,:)=[+1, 0, 0]
      this%implicit%stc(3,:)=[-1, 0, 0]
      this%implicit%stc(4,:)=[ 0,+1, 0]
      this%implicit%stc(5,:)=[ 0,-1, 0]
      this%implicit%stc(6,:)=[ 0, 0,+1]
      this%implicit%stc(7,:)=[ 0, 0,-1]
      
      ! Set the diagonal to 1 to make sure all cells participate in solver
      this%implicit%opr(1,:,:,:)=1.0_WP
      
      ! Initialize the implicit velocity solver
      call this%implicit%init(implicit_ils)
      
   end subroutine setup
   
   
   !> Add a boundary condition
   subroutine add_bcond(this,name,type,locator,face,dir,celldir)
      use string,   only: lowercase
      use messager, only: die
      implicit none
      class(mast), intent(inout) :: this
      character(len=*), intent(in) :: name
      integer, intent(in) :: type
      external :: locator
      interface
         logical function locator(pargrid,ind1,ind2,ind3)
            use pgrid_class, only: pgrid
            class(pgrid), intent(in) :: pargrid
            integer, intent(in) :: ind1,ind2,ind3
         end function locator
      end interface
      character(len=1), intent(in), optional :: face
      integer, intent(in), optional :: dir
      character(len=2), intent(in), optional :: celldir
      type(bcond), pointer :: new_bc
      integer :: i,j,k,n
      
      ! Check face or cell specification
      if (present(face).and.present(celldir)) call die('[mast add_bcond] Specification of bcond must be by face or cell, not both')
      if ((.not.present(face)).and.(.not.present(celldir))) call die('[mast add_bcond] Specification of bcond must be by face or cell')
      
      ! BC specified using face locator; cell BC is implied
      if (present(face)) then
        ! Check presence of dir
        if (.not.present(dir)) call die('[mast add_bcond] Specification of bcond by face must include dir')
        ! Check direction parameter
        select case (dir) ! Outward-oriented
        case (+1,-1)
        case default; call die('[mast add_bcond] Unknown bcond dir - expecting -1 or +1')
        end select
        ! Create BC
        allocate(new_bc)
        new_bc%name=trim(adjustl(name))
        new_bc%type=type
        ! Check face parameter
        select case (lowercase(face))
        case ('x')
          new_bc%fdir_rhs=1+max(0,-dir) ! 1 and 2
          new_bc%dir_lhs=(1-max(0,-dir))*10 + max(0,-dir)*1 ! 10 and 1
          new_bc%dir_rhs=(1-max(0,-dir))*1 + max(0,-dir)*10 ! 1 and 10
        case ('y')
          new_bc%fdir_rhs=3+max(0,-dir) ! 3 and 4
          new_bc%dir_lhs=(1-max(0,-dir))*10 + max(0,-dir)*3 ! 10 and 3
          new_bc%dir_rhs=(1-max(0,-dir))*3 + max(0,-dir)*10 ! 3 and 10
        case ('z')
          new_bc%fdir_rhs=5+max(0,-dir) ! 5 and 6
          new_bc%dir_lhs=(1-max(0,-dir))*10 + max(0,-dir)*5 ! 10 and 5
          new_bc%dir_rhs=(1-max(0,-dir))*5 + max(0,-dir)*10 ! 5 and 10
        case default
          call die('[mast add_bcond] Unknown bcond face - expecting x, y, or z')
        end select
        ! Prepare new bcond
        new_bc%fdir_lhs=10 ! no shifts for face lhs
        new_bc%face=face
        new_bc%itr=iterator(pg=this%cfg,name=new_bc%name,locator=locator,face=face)
        new_bc%dir=dir
      end if
      ! BC specified using cell locator; face BC is implied
      if (present(celldir)) then
        ! Create BC
        allocate(new_bc)
        new_bc%name=trim(adjustl(name))
        new_bc%type=type
        ! Check celldir string; direction tells which face is included
        select case (lowercase(celldir))
        case ('+x','x+','xp','px')
          new_bc%dir_rhs =1;  new_bc%dir=+1; new_bc%face='x'
          new_bc%fdir_lhs=10; new_bc%fdir_rhs=1
        case ('-x','x-','xm','mx')
          new_bc%dir_rhs =2;  new_bc%dir=-1; new_bc%face='x'
          new_bc%fdir_lhs=2;  new_bc%fdir_rhs=7
        case ('+y','y+','yp','py')
          new_bc%dir_rhs =3;  new_bc%dir=+1; new_bc%face='y'
          new_bc%fdir_lhs=10; new_bc%fdir_rhs=3
        case ('-y','y-','ym','my')
          new_bc%dir_rhs =4;  new_bc%dir=-1; new_bc%face='y'
          new_bc%fdir_lhs=4;  new_bc%fdir_rhs=8
        case ('+z','z+','zp','pz')
          new_bc%dir_rhs =5;  new_bc%dir=+1; new_bc%face='z'
          new_bc%fdir_lhs=10; new_bc%fdir_rhs=5
        case ('-z','z-','zm','mz')
          new_bc%dir_rhs =6;  new_bc%dir=-1; new_bc%face='z'
          new_bc%fdir_lhs=6;  new_bc%fdir_rhs=9
        case default; call die('[vfs add_bcond] Unknown bcond celldir')
        end select
        ! Prepare new bcond
        new_bc%dir_lhs=10 ! no shifts for cell lhs
        new_bc%itr=iterator(pg=this%cfg,name=new_bc%name,locator=locator,face='c')
      end if
      
      ! Insert it up front
      new_bc%next=>this%first_bc
      this%first_bc=>new_bc
      
      ! Increment bcond counter
      this%nbc=this%nbc+1

      ! For this collocated solver, BCs specify cell-centered values and behavior,
      ! and the behavior of the face-centered values depends on the type of BC.

      ! BC locators can be specified using faces or cells, and this is interpreted by
      ! which parameters are used when add_bcond is called. For pure neumann conditions,
      ! face velocities are untouched, but for clipped neumann conditions, face quantities
      ! are modified to limit reflection from the boundary. For dirichlet conditions,
      ! the cell and corresponding face values are masked, and the user must be aware of 
      ! which indices are being used in the locator in order to set the values within
      ! the simulation file.
      
      ! Now adjust the metrics accordingly
      select case (new_bc%type)
      case (dirichlet)
         do n=1,new_bc%itr%n_
            i=new_bc%itr%map(1,n); j=new_bc%itr%map(2,n); k=new_bc%itr%map(3,n)
            if (present(face)) then
              select case(face)
              case('x')
                ! Mask face
                this%umask(i,j,k)=2
                ! Mask cell
                this%mask(i+min(0,dir),j,k)=2
              case('y')
                ! Mask face
                this%vmask(i,j,k)=2
                ! Mask cell
                this%mask(i,j+min(0,dir),k)=2
              case('z')
                ! Mask face
                this%wmask(i,j,k)=2
                ! Mask cell
                this%mask(i,j,k+min(0,dir))=2
              end select
            else
              select case(celldir)
              case('+x','x+','xp','px')
                ! Mask cell
                this%mask(i,j,k)=2
                ! Mask face
                this%umask(i,j,k)=2
              case('-x','x-','xm','mx')
                ! Mask cell
                this%mask(i,j,k)=2
                ! Mask face
                this%umask(i+1,j,k)=2
              case('+y','y+','yp','py')
                ! Mask cell
                this%mask(i,j,k)=2
                ! Mask face
                this%vmask(i,j,k)=2
              case('-y','y-','ym','my')
                ! Mask cell
                this%mask(i,j,k)=2
                ! Mask face
                this%vmask(i,j+1,k)=2
              case('+z','z+','zp','pz')
                ! Mask cell
                this%mask(i,j,k)=2
                ! Mask face
                this%wmask(i,j,k)=2
              case('-z','z-','zm','mz')
                ! Mask cell
                this%mask(i,j,k)=2
                ! Mask face
                this%wmask(i,j,k+1)=2
              end select
            end if
         end do
         
      case (neumann) !< Neumann has to be at existing wall or at domain boundary!
      case (clipped_neumann)
      !case (convective)
      !case (adiabatic)
      case default
         call die('[mast add_bcond] Unknown bcond type')
      end select
   
   end subroutine add_bcond
   
   
   !> Get a boundary condition
   subroutine get_bcond(this,name,my_bc)
      use messager, only: die
      implicit none
      class(mast), intent(inout) :: this
      character(len=*), intent(in) :: name
      type(bcond), pointer, intent(out) :: my_bc
      my_bc=>this%first_bc
      search: do while (associated(my_bc))
         if (trim(my_bc%name).eq.trim(name)) exit search
         my_bc=>my_bc%next
      end do search
      if (.not.associated(my_bc)) call die('[mast get_bcond] Boundary condition was not found')
   end subroutine get_bcond
   
   
   !> Enforce boundary condition
   subroutine apply_bcond(this,dt,scope)
      use messager, only: die
      implicit none
      class(mast), intent(inout) :: this
      real(WP), intent(in) :: dt
      integer :: i,j,k,n,ii,factor
      type(bcond), pointer :: my_bc
      character(len=str_medium) :: scope
      
      ! Scope
      ! Available options: density, phase_momentum, momentum, energy, velocity, flag
      
      ! Traverse bcond list
      my_bc=>this%first_bc
      do while (associated(my_bc))
         
         ! Only processes inside the bcond work here
         if (my_bc%itr%amIn) then
            
            ! Select appropriate action based on the bcond type
            select case (my_bc%type)
               
            case (dirichlet)               !< Apply Dirichlet conditions
               
               ! This is done by the user directly for conseerved quantities and face velocity

               ! Condition is necessary for sl_ flags
               if (trim(adjustl(scope)).eq.'flag') then
                  do n=1,my_bc%itr%n_
                     i=my_bc%itr%map(1,n); j=my_bc%itr%map(2,n); k=my_bc%itr%map(3,n)
                     select case (my_bc%face)
                     case ('x')
                        this%sl_x(i-shift(1,my_bc%fdir_lhs),j,k)=1
                     case ('y')
                        this%sl_y(i,j-shift(2,my_bc%fdir_lhs),k)=1
                     case ('z')
                        this%sl_z(i,j,k-shift(3,my_bc%fdir_lhs))=1
                     end select
                  end do
               end if
               
            case (neumann,clipped_neumann) !< Apply Neumann condition to all 3 components
               ! Implement based on bcond direction
               do n=1,my_bc%itr%n_
                  i=my_bc%itr%map(1,n); j=my_bc%itr%map(2,n); k=my_bc%itr%map(3,n)
                  select case (trim(adjustl(scope)))
                  case('density')
                     this%Grho     (i-shift(1,my_bc%dir_lhs),j-shift(2,my_bc%dir_lhs),k-shift(3,my_bc%dir_lhs)) &
                         =this%Grho(i-shift(1,my_bc%dir_rhs),j-shift(2,my_bc%dir_rhs),k-shift(3,my_bc%dir_rhs))
                     this%Lrho     (i-shift(1,my_bc%dir_lhs),j-shift(2,my_bc%dir_lhs),k-shift(3,my_bc%dir_lhs)) &
                         =this%Lrho(i-shift(1,my_bc%dir_rhs),j-shift(2,my_bc%dir_rhs),k-shift(3,my_bc%dir_rhs))
                  case('momentum')
                     this%rhoUi     (i-shift(1,my_bc%dir_lhs),j-shift(2,my_bc%dir_lhs),k-shift(3,my_bc%dir_lhs)) &
                         =this%rhoUi(i-shift(1,my_bc%dir_rhs),j-shift(2,my_bc%dir_rhs),k-shift(3,my_bc%dir_rhs))
                     this%rhoVi     (i-shift(1,my_bc%dir_lhs),j-shift(2,my_bc%dir_lhs),k-shift(3,my_bc%dir_lhs)) &
                         =this%rhoVi(i-shift(1,my_bc%dir_rhs),j-shift(2,my_bc%dir_rhs),k-shift(3,my_bc%dir_rhs))
                     this%rhoWi     (i-shift(1,my_bc%dir_lhs),j-shift(2,my_bc%dir_lhs),k-shift(3,my_bc%dir_lhs)) &
                         =this%rhoWi(i-shift(1,my_bc%dir_rhs),j-shift(2,my_bc%dir_rhs),k-shift(3,my_bc%dir_rhs))
                  case('energy')
                     this%GrhoE     (i-shift(1,my_bc%dir_lhs),j-shift(2,my_bc%dir_lhs),k-shift(3,my_bc%dir_lhs)) &
                         =this%GrhoE(i-shift(1,my_bc%dir_rhs),j-shift(2,my_bc%dir_rhs),k-shift(3,my_bc%dir_rhs))
                     this%LrhoE     (i-shift(1,my_bc%dir_lhs),j-shift(2,my_bc%dir_lhs),k-shift(3,my_bc%dir_lhs)) &
                         =this%LrhoE(i-shift(1,my_bc%dir_rhs),j-shift(2,my_bc%dir_rhs),k-shift(3,my_bc%dir_rhs))
                  case('velocity')
                    ! Neumann only applied to face velocity for clipped_neumann,
                    ! otherwise the value comes from the cell-centered velocity
                    if (my_bc%type.eq.clipped_neumann) then
                      select case (my_bc%face)
                      case ('x')
                        this%U     (i-shift(1,my_bc%fdir_lhs),j,k) &
                            =this%U(i-shift(1,my_bc%fdir_rhs),j,k)
                        this%V     (i-shift(1,my_bc%dir_lhs),j:j+1,k) &
                            =this%V(i-shift(1,my_bc%dir_rhs),j:j+1,k)
                        this%W     (i-shift(1,my_bc%dir_lhs),j,k:k+1) &
                            =this%W(i-shift(1,my_bc%dir_rhs),j,k:k+1)
                      case ('y')
                        this%U     (i:i+1,j-shift(2,my_bc%dir_lhs),k) &
                            =this%U(i:i+1,j-shift(2,my_bc%dir_rhs),k)
                        this%V     (i,j-shift(2,my_bc%fdir_lhs),k) &
                            =this%V(i,j-shift(2,my_bc%fdir_rhs),k)
                        this%W     (i,j-shift(2,my_bc%dir_lhs),k:k+1) &
                            =this%W(i,j-shift(2,my_bc%dir_rhs),k:k+1)
                      case ('z')
                        this%U     (i:i+1,j,k-shift(3,my_bc%dir_lhs)) &
                            =this%U(i:i+1,j,k-shift(3,my_bc%dir_rhs))
                        this%V     (i,j:j+1,k-shift(3,my_bc%dir_lhs)) &
                            =this%V(i,j:j+1,k-shift(3,my_bc%dir_rhs))
                        this%W     (i,j,k-shift(3,my_bc%fdir_lhs)) &
                            =this%W(i,j,k-shift(3,my_bc%fdir_rhs))
                      end select
                    else
                      select case (my_bc%face)
                      case ('x')
                        this%U     (i-shift(1,my_bc%fdir_lhs),j,k) &
                            =this%Ui(i-shift(1,my_bc%dir_rhs),j,k)
                        this%V     (i-shift(1,my_bc%dir_lhs),j:j+1,k) &
                            =this%V(i-shift(1,my_bc%dir_rhs),j:j+1,k)
                        this%W     (i-shift(1,my_bc%dir_lhs),j,k:k+1) &
                            =this%W(i-shift(1,my_bc%dir_rhs),j,k:k+1)
                      case ('y')
                        this%U     (i:i+1,j-shift(2,my_bc%dir_lhs),k) &
                            =this%U(i:i+1,j-shift(2,my_bc%dir_rhs),k)
                        this%V     (i,j-shift(2,my_bc%fdir_lhs),k) &
                            =this%Vi(i,j-shift(2,my_bc%dir_rhs),k)
                        this%W     (i,j-shift(2,my_bc%dir_lhs),k:k+1) &
                            =this%W(i,j-shift(2,my_bc%dir_rhs),k:k+1)
                      case ('z')
                        this%U     (i:i+1,j,k-shift(3,my_bc%dir_lhs)) &
                            =this%U(i:i+1,j,k-shift(3,my_bc%dir_rhs))
                        this%V     (i,j:j+1,k-shift(3,my_bc%dir_lhs)) &
                            =this%V(i,j:j+1,k-shift(3,my_bc%dir_rhs))
                        this%W     (i,j,k-shift(3,my_bc%fdir_lhs)) &
                            =this%Wi(i,j,k-shift(3,my_bc%dir_rhs))
                      end select
                    end if
                  case('flag')
                     ! Extend if clipped neumann
                     factor = 0
                     if (my_bc%type.eq.clipped_neumann) factor = 2
                     select case (my_bc%face)
                     case ('x')
                        do ii = 0,abs(factor*my_bc%dir)
                           this%sl_x(i-shift(1,my_bc%fdir_lhs)-ii*my_bc%dir,j,k)=1
                        end do
                     case ('y')
                        do ii = 0,abs(factor*my_bc%dir)
                           this%sl_y(i,j-shift(2,my_bc%fdir_lhs)-ii*my_bc%dir,k)=1
                        end do
                     case ('z')
                        do ii = 0,abs(factor*my_bc%dir)
                           this%sl_z(i,j,k-shift(3,my_bc%fdir_lhs)-ii*my_bc%dir)=1
                        end do
                     end select
                  end select
               end do
               ! If needed, clip
               if (my_bc%type.eq.clipped_neumann.and.trim(adjustl(scope)).eq.'velocity') then
                  select case (my_bc%face)
                  case ('x')
                     if (this%U(i-shift(1,my_bc%fdir_lhs),j,k)*real(my_bc%dir,WP).lt.0.0_WP) &
                         this%U(i-shift(1,my_bc%fdir_lhs),j,k)=0.0_WP
                  case ('y')
                     if (this%V(i,j-shift(2,my_bc%fdir_lhs),k)*real(my_bc%dir,WP).lt.0.0_WP) &
                         this%V(i,j-shift(2,my_bc%fdir_lhs),k)=0.0_WP
                  case ('z')
                     if (this%W(i,j,k-shift(3,my_bc%fdir_lhs))*real(my_bc%dir,WP).lt.0.0_WP) &
                         this%W(i,j,k-shift(3,my_bc%fdir_lhs))=0.0_WP
                  end select
               end if
               
            !case (convective)   ! Not implemented yet!
            
            !case (adiabatic)    ! Not implemented yet!
               
            case default
               call die('[mast apply_bcond] Unknown bcond type')
            end select
            
         end if
         
         ! Move on to the next bcond
         my_bc=>my_bc%next
         
      end do
      
      ! Sync full fields after all bconds
      select case(trim(adjustl(scope)))
      case('density')
         call this%cfg%sync(this%Grho)
         call this%cfg%sync(this%Lrho)
      case('momentum')
         call this%cfg%sync(this%rhoUi)
         call this%cfg%sync(this%rhoVi)
         call this%cfg%sync(this%rhoWi)
      case('energy')
         call this%cfg%sync(this%GrhoE)
         call this%cfg%sync(this%LrhoE)
      case('velocity')
         call this%cfg%sync(this%U)
         call this%cfg%sync(this%V)
         call this%cfg%sync(this%W)
      case('flag')
         call this%cfg%sync(this%sl_x)
         call this%cfg%sync(this%sl_y)
         call this%cfg%sync(this%sl_z)
      end select
      
   end subroutine apply_bcond
   
   !> Enforce boundary condition on vf%VF
   subroutine apply_bcond_vf(this,vf)
      use messager, only: die
      use vfs_class, only: vfs
      implicit none
      class(mast), intent(inout) :: this
      class(vfs), intent(inout) :: vf
      integer :: i,j,k,n
      type(bcond), pointer :: my_bc

      ! Traverse bcond list
      my_bc=>this%first_bc
      do while (associated(my_bc))
         ! Only processes inside the bcond work here
         if (my_bc%itr%amIn) then
            ! Select appropriate action based on the bcond type
            select case (my_bc%type)
            case (dirichlet)               !< Apply Dirichlet conditions (nothing to do here)
            case (neumann,clipped_neumann) !< Apply Neumann condition
              do n=1,my_bc%itr%n_
                i=my_bc%itr%map(1,n); j=my_bc%itr%map(2,n); k=my_bc%itr%map(3,n)
                vf%VF   (i-shift(1,my_bc%dir_lhs),j-shift(2,my_bc%dir_lhs),k-shift(3,my_bc%dir_lhs)) &
                  =vf%VF(i-shift(1,my_bc%dir_rhs),j-shift(2,my_bc%dir_rhs),k-shift(3,my_bc%dir_rhs))
              end do
            !case (convective)   ! Not implemented yet!
            !case (adiabatic)    ! Not implemented yet!
            case default
               call die('[mast apply_bcond_vf] Unknown bcond type')
            end select
         end if
         ! Move on to the next bcond
         my_bc=>my_bc%next
      end do
      
      ! Sync field
      call this%cfg%sync(vf%VF)
      
   end subroutine apply_bcond_vf
   
   !> Enforce boundary conditions face pressure, if specified
   subroutine apply_bcond_facepressure(this,Px,Py,Pz)
      use messager, only: die
      implicit none
      class(mast), intent(inout) :: this
      real(WP), dimension(this%cfg%imino_:,this%cfg%jmino_:,this%cfg%kmino_:), intent(inout) :: Px,Py,Pz
      integer :: i,j,k,n
      type(bcond), pointer :: my_bc

      ! Traverse bcond list
      my_bc=>this%first_bc
      do while (associated(my_bc))
         ! Only processes inside the bcond work here
         if (my_bc%itr%amIn) then
            ! Select appropriate action based on the bcond type
            select case (my_bc%type)
            case (dirichlet)               !< Apply Dirichlet conditions (nothing to do here)
            case (neumann)                 !< no treatment of face pressure with neumann
            case (clipped_neumann)         !< Apply clipped Neumann condition
              do n=1,my_bc%itr%n_
                i=my_bc%itr%map(1,n); j=my_bc%itr%map(2,n); k=my_bc%itr%map(3,n)
                select case (my_bc%face)
                case ('x')
                  Px   (i-shift(1,my_bc%fdir_lhs),j,k) &
                    =Px(i-shift(1,my_bc%fdir_rhs),j,k)
                case ('y')
                  Py   (i,j-shift(2,my_bc%fdir_lhs),k) &
                    =Py(i,j-shift(2,my_bc%fdir_rhs),k)
                case ('z')
                  Pz   (i,j,k-shift(3,my_bc%fdir_lhs)) &
                    =Pz(i,j,k-shift(3,my_bc%fdir_rhs))
                end select
              end do
            !case (convective)   ! Not implemented yet!
            !case (adiabatic)    ! Not implemented yet!
            case default
               call die('[mast apply_bcond_facepressure] Unknown bcond type')
            end select
         end if
         ! Move on to the next bcond
         my_bc=>my_bc%next
      end do
      
      ! Sync fields
      call this%cfg%sync(Px)
      call this%cfg%sync(Py)
      call this%cfg%sync(Pz)
      
   end subroutine apply_bcond_facepressure

   ! Function to more easily calculate gas kinetic energy
   function GKEold(this,i,j,k) result(val)
     implicit none
     class(mast), intent(inout) :: this
     real(WP) :: val
     integer, intent(in) :: i,j,k
     val = 0.5_WP*this%Grhoold(i,j,k)*(this%Uiold(i,j,k)**2+this%Viold(i,j,k)**2+this%Wiold(i,j,k)**2)
     return
   end function GKEold

   ! Function to more easily calculate liquid kinetic energy
   function LKEold(this,i,j,k) result(val)
     implicit none
     class(mast), intent(inout) :: this
     real(WP) :: val
     integer, intent(in) :: i,j,k
     val = 0.5_WP*this%Lrhoold(i,j,k)*(this%Uiold(i,j,k)**2+this%Viold(i,j,k)**2+this%Wiold(i,j,k)**2)
     return
   end function LKEold

   subroutine flag_sl(this,dt,vf)
     use vfs_class, only: vfs, VFhi, VFlo
     implicit none

     class(mast), intent(inout) :: this   !< The two-phase all-Mach flow solver
     class(vfs),  intent(inout) :: vf     !< The volume fraction solver
     real(WP), intent(in) :: dt           !< Passed to BC routine
     integer :: VF_check,shock_check,n_band,ni,nj,nk
     integer :: i,j,k

     n_band = 1 !ceiling(max_CFL)

     this%sl_x = 0; this%sl_y = 0; this%sl_z = 0
     ! 1 is for semi-Lagrangian, 0 is for centered scheme

     ! Loop over the domain and determine multiphase locations within band and shock locations
     do k=this%cfg%kmin_,this%cfg%kmax_
        do j=this%cfg%jmin_,this%cfg%jmax_
           do i=this%cfg%imin_,this%cfg%imax_
              if (vf%VFold(i,j,k).lt.VFlo) then
                 ! In fully gas cells, check in band for change in phase
                 VF_check = 0
                 do ni=-n_band,n_band
                    do nj=-n_band,n_band
                       do nk=-n_band,n_band
                          if (vf%VFold(max(this%cfg%imino_,min(i+ni,this%cfg%imaxo_)), &
                               max(this%cfg%jmino_,min(j+nj,this%cfg%jmaxo_)), &
                               max(this%cfg%kmino_,min(k+nk,this%cfg%kmaxo_))).gt.VFlo .and. &
                               this%mask(max(this%cfg%imino_,min(i+ni,this%cfg%imaxo_)), &
                               max(this%cfg%jmino_,min(j+nj,this%cfg%jmaxo_)), &
                               max(this%cfg%kmino_,min(k+nk,this%cfg%kmaxo_))).ne.1) then
                             VF_check = 1
                          end if
                       end do
                    end do
                 end do
                 if (VF_check.eq.0) then
                    ! If change of phase is not found in band, check shock sensor
                    if (shock_sensor(i,j,k).gt.0) then
                       ! If shock is indicated, set values to negative, band will be extended around these cells
                       this%sl_x(i:i+1,j,k)=-1; this%sl_y(i,j:j+1,k)=-1; this%sl_z(i,j,k:k+1)=-1
                    end if
                 else
                    ! If change of phase is found in band, turn on SL fluxing
                    this%sl_x(i:i+1,j,k)=1; this%sl_y(i,j:j+1,k)=1; this%sl_z(i,j,k:k+1)=1
                 end if
              elseif (vf%VFold(i,j,k).gt.VFhi) then
                 ! In fully liquid cells, check in band for change in phase
                 VF_check = 0
                 do ni=-n_band,n_band
                    do nj=-n_band,n_band
                       do nk=-n_band,n_band
                          if (vf%VFold(max(this%cfg%imino_,min(i+ni,this%cfg%imaxo_)), &
                               max(this%cfg%jmino_,min(j+nj,this%cfg%jmaxo_)), &
                               max(this%cfg%kmino_,min(k+nk,this%cfg%kmaxo_))).lt.VFhi .and. &
                               this%mask(max(this%cfg%imino_,min(i+ni,this%cfg%imaxo_)), &
                               max(this%cfg%jmino_,min(j+nj,this%cfg%jmaxo_)), &
                               max(this%cfg%kmino_,min(k+nk,this%cfg%kmaxo_))).ne.1) then
                             VF_check = 1
                          end if
                       end do
                    end do
                 end do
                 if (VF_check.eq.0) then
                    ! If change of phase is not found in band, check shock sensor
                    if (shock_sensor(i,j,k).gt.0.0_WP) then
                       ! If shock is indicated, set values to negative, band will be extended around these cells
                       this%sl_x(i:i+1,j,k)=-1; this%sl_y(i,j:j+1,k)=-1; this%sl_z(i,j,k:k+1)=-1
                    end if
                 else
                    ! If change of phase is found in band, turn on SL fluxing
                    this%sl_x(i:i+1,j,k)=1; this%sl_y(i,j:j+1,k)=1; this%sl_z(i,j,k:k+1)=1
                 end if
              else
                 ! If cell is multiphase, turn on SL fluxing
                 this%sl_x(i:i+1,j,k)=1; this%sl_y(i,j:j+1,k)=1; this%sl_z(i,j,k:k+1)=1
              end if
           end do
        end do
     end do

     ! BC for flag
     bc_scope = 'flag'
     call this%apply_bcond(dt,bc_scope)

     ! Loop over the domain and check within band containing shock locations
     do k=this%cfg%kmin_,this%cfg%kmax_
        do j=this%cfg%jmin_,this%cfg%jmax_
           do i=this%cfg%imin_,this%cfg%imax_
              if (minval(this%sl_x(i:i+1,j,k)).eq.0.or. &
                  minval(this%sl_y(i,j:j+1,k)).eq.0.or. &
                  minval(this%sl_z(i,j,k:k+1)).eq.0) then
                 shock_check = 0
                 do ni=-n_band,n_band
                    do nj=-n_band,n_band
                      do nk=-n_band,n_band
                        if (min(this%sl_x(max(this%cfg%imino_,min(i+ni,this%cfg%imaxo_)), &
                            max(this%cfg%jmino_,min(j+nj,this%cfg%jmaxo_)), &
                            max(this%cfg%kmino_,min(k+nk,this%cfg%kmaxo_))), &
                            this%sl_y(max(this%cfg%imino_,min(i+ni,this%cfg%imaxo_)), &
                            max(this%cfg%jmino_,min(j+nj,this%cfg%jmaxo_)), &
                            max(this%cfg%kmino_,min(k+nk,this%cfg%kmaxo_))), &
                            this%sl_z(max(this%cfg%imino_,min(i+ni,this%cfg%imaxo_)), &
                            max(this%cfg%jmino_,min(j+nj,this%cfg%jmaxo_)), &
                            max(this%cfg%kmino_,min(k+nk,this%cfg%kmaxo_)))).eq.-1) then
                             shock_check = 1
                          end if
                       end do
                    end do
                 end do
                 if (shock_check.eq.1) then
                    ! If shock is found in band, turn on SL fluxing, but only in faces where shock is not indicated
                    ! I want 0 to go to 1, 1 to stay at 1, and -1 to stay at -1
                    this%sl_x(i  ,j,k)=min(1,2*this%sl_x(i  ,j,k)+1)
                    this%sl_x(i+1,j,k)=min(1,2*this%sl_x(i+1,j,k)+1)
                    this%sl_y(i,j  ,k)=min(1,2*this%sl_y(i,j  ,k)+1)
                    this%sl_y(i,j+1,k)=min(1,2*this%sl_y(i,j+1,k)+1)
                    this%sl_z(i,j,k  )=min(1,2*this%sl_z(i,j,k  )+1)
                    this%sl_z(i,j,k+1)=min(1,2*this%sl_z(i,j,k+1)+1)
                 end if
              end if
           end do
        end do
     end do

     ! Make all the negatives positive
     this%sl_x = abs(this%sl_x); this%sl_y = abs(this%sl_y); this%sl_z = abs(this%sl_z)

     ! BCs again
     bc_scope = 'flag'
     call this%apply_bcond(dt,bc_scope)

   contains

     function shock_sensor(i,j,k) result(cb)
       real(WP) :: cb
       integer :: i,j,k

       ! --- Bhagatwala and Lele, modified --- !
       ! wt weights how important the acoustic scale is
       cb=abs(sum(this%divp_x(:,i,j,k)*this%U(i:i+1,j,k)) &
            + sum(this%divp_y(:,i,j,k)*this%V(i,j:j+1,k)) &
            + sum(this%divp_z(:,i,j,k)*this%W(i,j,k:k+1)))&
            - min(this%cfg%dxi(i),this%cfg%dyi(j),this%cfg%dzi(k)) &
            * sqrt(this%RHOSS2(i,j,k)/this%RHO(i,j,k)) / this%shs_wt

     end function shock_sensor

   end subroutine flag_sl


   ! ==================================================== !
   ! Form conservative linear reconstruction in each cell !
   ! ==================================================== !
   subroutine flow_reconstruct(this,vf)
     use vfs_class, only: vfs
     implicit none
     class(mast), intent(inout) :: this   !< The two-phase all-Mach flow solver
     class(vfs),  intent(inout) :: vf     !< The volume fraction solver
     integer  :: i,j,k,ip,jp,kp,im,jm,km,idir
     real(WP) :: idp,idm !,idpg,idpl,idmg,idml

     ! Zero gradients
     this%gradGrho =0.0_WP
     this%gradGrhoE=0.0_WP
     this%gradGrhoU=0.0_WP
     this%gradGrhoV=0.0_WP
     this%gradGrhoW=0.0_WP
     this%gradLrho =0.0_WP
     this%gradLrhoE=0.0_WP
     this%gradLrhoU=0.0_WP
     this%gradLrhoV=0.0_WP
     this%gradLrhoW=0.0_WP

     this%gradGIE  =0.0_WP
     this%gradLIE  =0.0_WP

     this%gradGP   =0.0_WP
     this%gradLP   =0.0_WP

     ! Gradients for linear reconstruction
     do k=this%cfg%kmino_+1,this%cfg%kmaxo_-1
        do j=this%cfg%jmino_+1,this%cfg%jmaxo_-1
           do i=this%cfg%imino_+1,this%cfg%imaxo_-1
              ! No need to calculate gradient inside of wall cell
              if (this%mask(i,j,k).eq.1) cycle
              ! Cycle through directions
              do idir=1,3
                 select case (idir)
                 case (1) ! X gradient
                    ip=i+1; jp=j; kp=k; idp=this%cfg%dxmi(i+1)
                    im=i-1; jm=j; km=k; idm=this%cfg%dxmi(i  )
                    ! idpg=1.0_WP/(vf%Gbary(1,i+1,j,k)-vf%Gbary(1,i,j,k))
                    ! idpl=1.0_WP/(vf%Lbary(1,i+1,j,k)-vf%Lbary(1,i,j,k))
                    ! idmg=1.0_WP/(vf%Gbary(1,i,j,k)-vf%Gbary(1,i-1,j,k))
                    ! idml=1.0_WP/(vf%Lbary(1,i,j,k)-vf%Lbary(1,i-1,j,k))
                 case (2) ! Y gradient
                    ip=i; jp=j+1; kp=k; idp=this%cfg%dymi(j+1)
                    im=i; jm=j-1; km=k; idm=this%cfg%dymi(j  )
                    ! idpg=1.0_WP/(vf%Gbary(2,i,j+1,k)-vf%Gbary(2,i,j,k))
                    ! idpl=1.0_WP/(vf%Lbary(2,i,j+1,k)-vf%Lbary(2,i,j,k))
                    ! idmg=1.0_WP/(vf%Gbary(2,i,j,k)-vf%Gbary(2,i,j-1,k))
                    ! idml=1.0_WP/(vf%Lbary(2,i,j,k)-vf%Lbary(2,i,j-1,k))
                 case (3) ! Z gradient
                    ip=i; jp=j; kp=k+1; idp=this%cfg%dzmi(k+1)
                    im=i; jm=j; km=k-1; idm=this%cfg%dzmi(k  )
                    ! idpg=1.0_WP/(vf%Gbary(3,i,j,k+1)-vf%Gbary(3,i,j,k))
                    ! idpl=1.0_WP/(vf%Lbary(3,i,j,k+1)-vf%Lbary(3,i,j,k))
                    ! idmg=1.0_WP/(vf%Gbary(3,i,j,k)-vf%Gbary(3,i,j,k+1))
                    ! idml=1.0_WP/(vf%Lbary(3,i,j,k)-vf%Lbary(3,i,j,k-1))
                 end select
                 this%gradGrho (idir,i,j,k)=mmgrad((this%Grho (ip,jp,kp)-this%Grho (i,j,k))*idp,&
                      (this%Grho (i,j,k)-this%Grho (im,jm,km))*idm)*real(floor(1.0_WP-vf%VF(i,j,k)),WP)
                 this%gradGrhoE(idir,i,j,k)=mmgrad((this%GrhoE(ip,jp,kp)-this%GrhoE(i,j,k))*idp,&
                      (this%GrhoE(i,j,k)-this%GrhoE(im,jm,km))*idm)*real(floor(1.0_WP-vf%VF(i,j,k)),WP)
                 this%gradGrhoU(idir,i,j,k)=mmgrad((this%Grho(ip,jp,kp)*this%Ui(ip,jp,kp)-this%Grho(i,j,k)*this%Ui(i,j,k))*idp,&
                      (this%Grho(i,j,k)*this%Ui(i,j,k)-this%Grho(im,jm,km)*this%Ui(im,jm,km))*idm)*real(floor(1.0_WP-vf%VF(i,j,k)),WP)
                 this%gradGrhoV(idir,i,j,k)=mmgrad((this%Grho(ip,jp,kp)*this%Vi(ip,jp,kp)-this%Grho(i,j,k)*this%Vi(i,j,k))*idp,&
                      (this%Grho(i,j,k)*this%Vi(i,j,k)-this%Grho(im,jm,km)*this%Vi(im,jm,km))*idm)*real(floor(1.0_WP-vf%VF(i,j,k)),WP)
                 this%gradGrhoW(idir,i,j,k)=mmgrad((this%Grho(ip,jp,kp)*this%Wi(ip,jp,kp)-this%Grho(i,j,k)*this%Wi(i,j,k))*idp,&
                      (this%Grho(i,j,k)*this%Wi(i,j,k)-this%Grho(im,jm,km)*this%Wi(im,jm,km))*idm)*real(floor(1.0_WP-vf%VF(i,j,k)),WP)

                 this%gradLrho (idir,i,j,k)=mmgrad((this%Lrho (ip,jp,kp)-this%Lrho (i,j,k))*idp,&
                      (this%Lrho (i,j,k)-this%Lrho (im,jm,km))*idm)*real(floor(       vf%VF(i,j,k)),WP)
                 this%gradLrhoE(idir,i,j,k)=mmgrad((this%LrhoE(ip,jp,kp)-this%LrhoE(i,j,k))*idp,&
                      (this%LrhoE(i,j,k)-this%LrhoE(im,jm,km))*idm)*real(floor(       vf%VF(i,j,k)),WP)
                 this%gradLrhoU(idir,i,j,k)=mmgrad((this%Lrho(ip,jp,kp)*this%Ui(ip,jp,kp)-this%Lrho(i,j,k)*this%Ui(i,j,k))*idp,&
                      (this%Lrho(i,j,k)*this%Ui(i,j,k)-this%Lrho(im,jm,km)*this%Ui(im,jm,km))*idm)*real(floor(1.0_WP-vf%VF(i,j,k)),WP)
                 this%gradLrhoV(idir,i,j,k)=mmgrad((this%Lrho(ip,jp,kp)*this%Vi(ip,jp,kp)-this%Lrho(i,j,k)*this%Vi(i,j,k))*idp,&
                      (this%Lrho(i,j,k)*this%Vi(i,j,k)-this%Lrho(im,jm,km)*this%Vi(im,jm,km))*idm)*real(floor(1.0_WP-vf%VF(i,j,k)),WP)
                 this%gradLrhoW(idir,i,j,k)=mmgrad((this%Lrho(ip,jp,kp)*this%Wi(ip,jp,kp)-this%Lrho(i,j,k)*this%Wi(i,j,k))*idp,&
                      (this%Lrho(i,j,k)*this%Wi(i,j,k)-this%Lrho(im,jm,km)*this%Wi(im,jm,km))*idm)*real(floor(1.0_WP-vf%VF(i,j,k)),WP)                 

                 this%gradGIE  (idir,i,j,k)=mmgrad((this%GrhoE(ip,jp,kp)-this%GKEold(ip,jp,kp)-this%GrhoE(i,j,k) &
                      +this%GKEold(i,j,k))*idp,(this%GrhoE(i,j,k)-this%GKEold(i,j,k)-this%GrhoE(im,jm,km) &
                      +this%GKEold(im,jm,km))*idm)*real(floor(1.0_WP-vf%VF(i,j,k)),WP)
                 this%gradLIE  (idir,i,j,k)=mmgrad((this%LrhoE(ip,jp,kp)-this%LKEold(ip,jp,kp)-this%LrhoE(i,j,k) &
                      +this%LKEold(i,j,k))*idp,(this%LrhoE(i,j,k)-this%LKEold(i,j,k)-this%LrhoE(im,jm,km) &
                      +this%LKEold(im,jm,km))*idm)*real(floor(       vf%VF(i,j,k)),WP)

                 this%gradGP   (idir,i,j,k)=mmgrad((this%GP(ip,jp,kp)-this%GP(i,j,k))*idp,&
                      (this%GP(i,j,k)-this%GP(im,jm,km))*idm)*real(floor(1.0_WP-vf%VF(i,j,k)),WP)
                 this%gradLP   (idir,i,j,k)=mmgrad((this%LP(ip,jp,kp)-this%LP(i,j,k))*idp,&
                      (this%LP(i,j,k)-this%LP(im,jm,km))*idm)*real(floor(       vf%VF(i,j,k)),WP)

                 ! this%gradGrho (idir,i,j,k)=mmgrad((Grho (ip,jp,kp)-Grho (i,j,k))*idpg,(Grho (i,j,k)-Grho (im,jm,km))*idmg)
                 ! this%gradGrhoE(idir,i,j,k)=mmgrad((GrhoE(ip,jp,kp)-GrhoE(i,j,k))*idpg,(GrhoE(i,j,k)-GrhoE(im,jm,km))*idmg)
                 ! this%gradGrhoU(idir,i,j,k)=mmgrad((GrhoU(ip,jp,kp)-GrhoU(i,j,k))*idpg,(GrhoU(i,j,k)-GrhoU(im,jm,km))*idmg)
                 ! this%gradGrhoV(idir,i,j,k)=mmgrad((GrhoV(ip,jp,kp)-GrhoV(i,j,k))*idpg,(GrhoV(i,j,k)-GrhoV(im,jm,km))*idmg)
                 ! this%gradGrhoW(idir,i,j,k)=mmgrad((GrhoW(ip,jp,kp)-GrhoW(i,j,k))*idpg,(GrhoW(i,j,k)-GrhoW(im,jm,km))*idmg)
                 ! this%gradLrho (idir,i,j,k)=mmgrad((Lrho (ip,jp,kp)-Lrho (i,j,k))*idpl,(Lrho (i,j,k)-Lrho (im,jm,km))*idml)
                 ! this%gradLrhoE(idir,i,j,k)=mmgrad((LrhoE(ip,jp,kp)-LrhoE(i,j,k))*idpl,(LrhoE(i,j,k)-LrhoE(im,jm,km))*idml)
                 ! this%gradLrhoU(idir,i,j,k)=mmgrad((LrhoU(ip,jp,kp)-LrhoU(i,j,k))*idpl,(LrhoU(i,j,k)-LrhoU(im,jm,km))*idml)
                 ! this%gradLrhoV(idir,i,j,k)=mmgrad((LrhoV(ip,jp,kp)-LrhoV(i,j,k))*idpl,(LrhoV(i,j,k)-LrhoV(im,jm,km))*idml)
                 ! this%gradLrhoW(idir,i,j,k)=mmgrad((LrhoW(ip,jp,kp)-LrhoW(i,j,k))*idpl,(LrhoW(i,j,k)-LrhoW(im,jm,km))*idml)

                 ! this%gradGIE(idir,i,j,k)=mmgrad((GrhoE(ip,jp,kp)-oldGKE(ip,jp,kp)-GrhoE(i,j,k)+oldGKE(i,j,k))*idpg,&
                 !                           (GrhoE(i,j,k)-oldGKE(i,j,k)-GrhoE(im,jm,km)+oldGKE(im,jm,km))*idmg)
                 ! this%gradLIE(idir,i,j,k)=mmgrad((LrhoE(ip,jp,kp)-oldLKE(ip,jp,kp)-LrhoE(i,j,k)+oldLKE(i,j,k))*idpl,&
                 !                           (LrhoE(i,j,k)-oldLKE(i,j,k)-LrhoE(im,jm,km)+oldLKE(im,jm,km))*idml)

                 ! this%gradGP(idir,i,j,k)=mmgrad((GP(ip,jp,kp)-GP(i,j,k))*idpg,(GP(i,j,k)-GP(im,jm,km))*idmg)
                 ! this%gradLP(idir,i,j,k)=mmgrad((LP(ip,jp,kp)-LP(i,j,k))*idpl,(LP(i,j,k)-LP(im,jm,km))*idml)
              end do
           end do
        end do
     end do

     ! Communication and BCs
     
   contains

     ! Minmod gradient
     function mmgrad(g1,g2) result(g)
       implicit none
       real(WP), intent(in) :: g1,g2
       real(WP) :: g
       if (g1*g2.le.0.0_WP) then
          g=0.0_WP
       else
          if (abs(g1).lt.abs(g2)) then
             g=g1
          else
             g=g2
          end if
       end if
     end function mmgrad

   end subroutine flow_reconstruct


   ! Full advection routine inside the inner loop
   subroutine advection_step(this,dt,vf,matmod)
     use vfs_class,  only: vfs, VFhi, VFlo
     use matm_class, only: matm
     use irl_fortran_interface, only : CapDod_type,TagAccVM_SepVM_type,new
     implicit none
     class(mast), intent(inout) :: this   !< The two-phase all-Mach flow solver
     class(vfs),  intent(inout) :: vf     !< The volume fraction solver
     class(matm), intent(inout) :: matmod !< The material models for this solver
     real(WP),    intent(inout) :: dt     !< Timestep size over which to advance
     real(WP),   dimension(14)  :: flux   !< Passes flux to and from routines
     real(WP),  dimension(3,2)  :: b_flux !< Passes barycenter fluxes
     real(WP), dimension(:,:,:), pointer :: PgradX,PgradY,PgradZ
     type(CapDod_type) :: fp              !< Object for flux polyhedron
     type(TagAccVM_SepVM_type) :: ffm     !< Object for flux moments
     real(WP), dimension(0:1) :: jump
     real(WP) :: Ga_i,Ga_nb,La_i,La_nb
     real(WP) :: rho_l,rho_r
     integer  :: i,j,k

     ! Initialize flux sum arrays
     this%F_VOL  =                                 this%cfg%vol
     this%F_VF   =                       vf%VFold *this%cfg%vol
     this%F_Grho =this%Grhoold *((1.0_WP-vf%VFold)*this%cfg%vol)
     this%F_GrhoE=this%GrhoEold*((1.0_WP-vf%VFold)*this%cfg%vol)
     this%F_GrhoU=this%Grhoold*this%Uiold*((1.0_WP-vf%VFold)*this%cfg%vol)
     this%F_GrhoV=this%Grhoold*this%Viold*((1.0_WP-vf%VFold)*this%cfg%vol)
     this%F_GrhoW=this%Grhoold*this%Wiold*((1.0_WP-vf%VFold)*this%cfg%vol)
     this%F_GP   =this%GPold   *((1.0_WP-vf%VFold)*this%cfg%vol)
     this%F_Lrho =this%Lrhoold *((       vf%VFold)*this%cfg%vol)
     this%F_LrhoE=this%LrhoEold*((       vf%VFold)*this%cfg%vol)
     this%F_LrhoU=this%Lrhoold*this%Uiold*((       vf%VFold)*this%cfg%vol)
     this%F_LrhoV=this%Lrhoold*this%Viold*((       vf%VFold)*this%cfg%vol)
     this%F_LrhoW=this%Lrhoold*this%Wiold*((       vf%VFold)*this%cfg%vol)
     this%F_LP   =this%LPold   *((       vf%VFold)*this%cfg%vol)
     
     this%F_Gbary(1,:,:,:)=  vf%Gbaryold(1,:,:,:)*((1.0_WP-vf%VFold)*this%cfg%vol)
     this%F_Gbary(2,:,:,:)=  vf%Gbaryold(2,:,:,:)*((1.0_WP-vf%VFold)*this%cfg%vol)
     this%F_Gbary(3,:,:,:)=  vf%Gbaryold(3,:,:,:)*((1.0_WP-vf%VFold)*this%cfg%vol)
     this%F_Lbary(1,:,:,:)=  vf%Lbaryold(1,:,:,:)*         vf%VFold *this%cfg%vol
     this%F_Lbary(2,:,:,:)=  vf%Lbaryold(2,:,:,:)*         vf%VFold *this%cfg%vol
     this%F_Lbary(3,:,:,:)=  vf%Lbaryold(3,:,:,:)*         vf%VFold *this%cfg%vol

     ! Allocate flux_polyhedron that will be used for fluxes
     call new(fp)
     ! Allocate face_flux_moment that will be used in fluxes
     call new(ffm)

     ! Designate the use of temporary arrays for pressure gradients
     PgradX => this%tmp1; PgradY => this%tmp2; PgradZ =>this%tmp3
     PgradX = 0.0_WP;     PgradY = 0.0_WP;     PgradZ = 0.0_WP
     
     ! New barycenters are old by default, will be changed in multiphase cells
     ! (necessary for any iteration beyond the first)
     vf%Gbary = vf%Gbaryold
     vf%Lbary = vf%Lbaryold

     !! ---------------------------------------!!
     !! 1. SL and TTSL flux calculations       !!
     !! ---------------------------------------!!
     do k=this%cfg%kmin_,this%cfg%kmax_+1
        do j=this%cfg%jmin_,this%cfg%jmax_+1
           do i=this%cfg%imin_,this%cfg%imax_+1
              
              !! ---- LEFT X(I) FACE ---- !!
              select case(this%sl_x(i,j,k))
              case(1); call SL_advect  (flux,b_flux,fp,ffm                                        ,i,j,k,'x')
              case(0); call TTSL_advect(flux,b_flux,[this%cfg%x (i),this%cfg%ym(j),this%cfg%zm(k)],i,j,k,'x')
              end select
              call add_fluxes(flux,b_flux,i,j,k,'x')

              !! ---- BOTTOM Y(J) FACE ---- !!
              select case(this%sl_y(i,j,k))
              case(1); call SL_advect  (flux,b_flux,fp,ffm                                        ,i,j,k,'y')
              case(0); call TTSL_advect(flux,b_flux,[this%cfg%xm(i),this%cfg%y (j),this%cfg%zm(k)],i,j,k,'y')
              end select
              call add_fluxes(flux,b_flux,i,j,k,'y')

              !! ---- BACK Z(K) FACE ---- !!
              select case(this%sl_z(i,j,k))
              case(1); call SL_advect  (flux,b_flux,fp,ffm                                        ,i,j,k,'z')
              case(0); call TTSL_advect(flux,b_flux,[this%cfg%xm(i),this%cfg%ym(j),this%cfg%z (k)],i,j,k,'z')
              end select
              call add_fluxes(flux,b_flux,i,j,k,'z')

           end do
        end do
     end do

     ! Zero the source term for volume fraction
     this%srcVF = 0.0_WP

     !! ---------------------------------------!!
     !! 2. VF, adv. pressure, and density      !!
     !! ---------------------------------------!!
     do k=this%cfg%kmin_,this%cfg%kmax_
        do j=this%cfg%jmin_,this%cfg%jmax_
           do i=this%cfg%imin_,this%cfg%imax_
              ! Skip wall cells and masked BC cells
              if (this%mask(i,j,k).gt.0) cycle
              ! Update VF
              vf%VF(i,j,k) = this%F_VF(i,j,k)/this%F_VOL(i,j,k)
              ! Update phase density, pressure, and bulk moduli according to VF limits
              if (vf%VF(i,j,k).lt.VFlo) then
                 ! Gas only
                 vf%VF(i,j,k) = 0.0_WP
                 ! Calculate PA, bulkmod using primitively advected density
                 this%Grho (i,j,k)   = this%F_Grho (i,j,k)/(this%F_VOL(i,j,k)-this%F_VF(i,j,k))
                 this%GP   (i,j,k)   = this%F_GP   (i,j,k)/(this%F_VOL(i,j,k)-this%F_VF(i,j,k))
                 this%GrhoSS2(i,j,k) = matmod%EOS_gas   (i,j,k,'K')
                 ! Zero quantities in opposite phase
                 this%Lrho (i,j,k)   = 0.0_WP
                 this%LP   (i,j,k)   = 0.0_WP
                 this%LrhoSS2(i,j,k) = 0.0_WP
                 ! Calculate density incorporating volume change
                 this%Grho (i,j,k)   = this%F_Grho (i,j,k)/this%cfg%vol(i,j,k)
              else if (vf%VF(i,j,k).gt.VFhi) then
                 ! Liquid only
                 vf%VF  (i,j,k) = 1.0_WP
                 ! Calculate PA, bulkmod using primitively advected density
                 this%Lrho (i,j,k)   = this%F_Lrho (i,j,k)/this%F_VF(i,j,k)
                 this%LP   (i,j,k)   = this%F_LP   (i,j,k)/this%F_VF(i,j,k)
                 this%LrhoSS2(i,j,k) = matmod%EOS_liquid(i,j,k,'K')
                 ! Zero quantities in opposite phase
                 this%Grho (i,j,k)   = 0.0_WP
                 this%GP   (i,j,k)   = 0.0_WP
                 this%GrhoSS2(i,j,k) = 0.0_WP
                 ! Calculate density incorporating volume change
                 this%Lrho (i,j,k)   = this%F_Lrho (i,j,k)/this%cfg%vol(i,j,k)
              else
                 ! Primitive density, advected pressure, bulkmod for both phases
                 this%Grho (i,j,k)   = this%F_Grho (i,j,k)/(this%F_VOL(i,j,k)-this%F_VF(i,j,k))
                 this%Lrho (i,j,k)   = this%F_Lrho (i,j,k)/(                  this%F_VF(i,j,k))
                 this%GP   (i,j,k)   = this%F_GP   (i,j,k)/(this%F_VOL(i,j,k)-this%F_VF(i,j,k))
                 this%LP   (i,j,k)   = this%F_LP   (i,j,k)/(                  this%F_VF(i,j,k))
                 this%GrhoSS2(i,j,k) = matmod%EOS_gas   (i,j,k,'K')
                 this%LrhoSS2(i,j,k) = matmod%EOS_liquid(i,j,k,'K')
                 ! Store current VF
                 this%srcVF(i,j,k)   = vf%VF(i,j,k)
                 ! Get new VF according to quadratic source term that depends on compressibility
                 vf%VF(i,j,k) = VF_src_quad(this%GrhoSS2(i,j,k), this%LrhoSS2(i,j,k), &
                      this%F_VF(i,j,k), this%F_VOL(i,j,k), this%cfg%vol(i,j,k))
                 ! Update phase quantities according to VF limits (again)
                 if (vf%VF(i,j,k).lt.VFlo) then
                    vf%VF(i,j,k)        = 0.0_WP
                    this%srcVF(i,j,k)   = 0.0_WP
                    ! Zero density, PA, bulkmod, and dpde_rho of other phase
                    this%Lrho (i,j,k)   = 0.0_WP
                    this%LP   (i,j,k)   = 0.0_WP
                    this%LrhoSS2(i,j,k) = 0.0_WP
                    ! Calculate density, incorporating volume change
                    this%Grho (i,j,k)   = this%F_Grho (i,j,k)/this%cfg%vol(i,j,k)
                 else if (vf%VF(i,j,k).gt.VFhi) then
                    vf%VF(i,j,k)        = 1.0_WP
                    this%srcVF(i,j,k)   = 0.0_WP
                    ! Zero density, PA, bulkmod, and dpde_rho of other phase
                    this%Grho (i,j,k)   = 0.0_WP
                    this%GP   (i,j,k)   = 0.0_WP
                    this%GrhoSS2(i,j,k) = 0.0_WP
                    ! Calculate density, incorporating volume change
                    this%Lrho (i,j,k)   = this%F_Lrho (i,j,k)/this%cfg%vol(i,j,k)
                 else
                    ! Record srcVF
                    this%srcVF(i,j,k)   = vf%VF(i,j,k)-this%srcVF(i,j,k)
                    ! PA, bulkmod stay unchanged
                    ! Calculate density, incorporating volume change
                    this%Grho (i,j,k)   = this%F_Grho (i,j,k)/((1.0_WP-vf%VF(i,j,k))*this%cfg%vol(i,j,k))
                    this%Lrho (i,j,k)   = this%F_Lrho (i,j,k)/(        vf%VF(i,j,k) *this%cfg%vol(i,j,k))
                    ! Calculate barycenters from source
                    vf%Gbary(:,i,j,k) = this%F_Gbary(:,i,j,k)/(this%F_VOL(i,j,k)-this%F_VF(i,j,k))
                    vf%Lbary(:,i,j,k) = this%F_Lbary(:,i,j,k)/(                  this%F_VF(i,j,k))
                    ! Project forward in time
                    vf%Gbary(:,i,j,k)=vf%project(vf%Gbary(:,i,j,k),i,j,k,dt,this%U,this%V,this%W)
                    vf%Lbary(:,i,j,k)=vf%project(vf%Lbary(:,i,j,k),i,j,k,dt,this%U,this%V,this%W)
                    
                 end if
              end if

           end do
        end do
     end do

     ! Boundaries for VF
     call this%apply_bcond_vf(vf)
     
     ! Update phase interface to match VF field, etc.
     ! (Mimics the end of vf%advance())
     call vf%remove_flotsams()
     call vf%sync_and_clean_barycenters()
     call vf%advect_interface(dt,this%U,this%V,this%W)
     call vf%build_interface()
     !call vf%update_band()
     call vf%remove_sheets()
     call vf%polygonalize_interface()
     !call vf%distance_from_polygon()
     call vf%subcell_vol()
     call vf%get_curvature()
     call vf%reset_moments()
     ! Band and distance information should not be needed

     ! Boundary conditions density
     bc_scope = 'density'
     call this%apply_bcond(dt,bc_scope)
     ! Sync for phase pressure (boundaries are not used)
     call this%cfg%sync(this%GP)
     call this%cfg%sync(this%LP)

     ! Mixture density
     this%RHO = vf%VF*this%Lrho + (1.0_WP-vf%VF)*this%Grho

     ! Interpolate pressure (for predictor) and density (for predictor and Helmholtz equation operator)
     call this%interp_pressure_density(vf)
     this%implicit%opr(:,:,:,:) = 0.0_WP        ! zero operator
     this%implicit%opr(1,:,:,:) = this%cfg%vol  ! unity*volume diagonal
     
     !! ---------------------------------------!!
     !! 3. Implicit, centered momentum setup   !!
     !! ---------------------------------------!!
     do k=this%cfg%kmin_,this%cfg%kmax_+1
        do j=this%cfg%jmin_,this%cfg%jmax_+1
           do i=this%cfg%imin_,this%cfg%imax_+1

              !! ---- LEFT X(I) FACE ---- !!
              ! Advection term
              if (this%sl_x(i,j,k).eq.0) then
                 call SubCan_mom_RHS_flux(i,j,k,'x')

                 ! Calculate coefficients to go into alap array
                 call SubCan_LHS(i,j,k,'x',Ga_i,Ga_nb,La_i,La_nb)

                 if (.false.) then
                    ! Boundary conditions
                 else
                    ! Just like the fluxes, subtract from current cell (right from face), add to left cell (left from face)
                    ! Note that "neighbor" (nb) cell is left of current cell
                    ! Current cell (right from face)
                    this%implicit%opr(1,i  ,j,k) = this%implicit%opr(1,i  ,j,k) + (1.0_WP-vf%VF(i  ,j,k))*Ga_i + vf%VF(i  ,j,k)*La_i
                    this%implicit%opr(3,i  ,j,k) = this%implicit%opr(3,i  ,j,k) + (1.0_WP-vf%VF(i  ,j,k))*Ga_nb+ vf%VF(i  ,j,k)*La_nb
                    ! Left cell (left from face)
                    this%implicit%opr(1,i-1,j,k) = this%implicit%opr(1,i-1,j,k) - (1.0_WP-vf%VF(i-1,j,k))*Ga_nb- vf%VF(i-1,j,k)*La_nb
                    this%implicit%opr(2,i-1,j,k) = this%implicit%opr(2,i-1,j,k) - (1.0_WP-vf%VF(i-1,j,k))*Ga_i - vf%VF(i-1,j,k)*La_i
                 end if
              end if

              !! ---- BOTTOM Y(J) FACE ---- !!
              ! Advection term
              if (this%sl_y(i,j,k).eq.0) then
                 call SubCan_mom_RHS_flux(i,j,k,'y')

                 ! Calculate coefficients to go into alap array
                 call SubCan_LHS(i,j,k,'y',Ga_i,Ga_nb,La_i,La_nb)

                 if (.false.) then
                    ! Boundary conditions
                 else
                    ! Current cell (above face)
                    this%implicit%opr(1,i,j  ,k) = this%implicit%opr(1,i,j  ,k) + (1.0_WP-vf%VF(i,j  ,k))*Ga_i + vf%VF(i,j  ,k)*La_i
                    this%implicit%opr(5,i,j  ,k) = this%implicit%opr(5,i,j  ,k) + (1.0_WP-vf%VF(i,j  ,k))*Ga_nb+ vf%VF(i,j  ,k)*La_nb
                    ! Left cell (below face)
                    this%implicit%opr(1,i,j-1,k) = this%implicit%opr(1,i,j-1,k) - (1.0_WP-vf%VF(i,j-1,k))*Ga_nb- vf%VF(i,j-1,k)*La_nb
                    this%implicit%opr(4,i,j-1,k) = this%implicit%opr(4,i,j-1,k) - (1.0_WP-vf%VF(i,j-1,k))*Ga_i - vf%VF(i,j-1,k)*La_i
                 end if
              end if

              !! ---- BACK Z(K) FACE ---- !!
              ! Advection term
              if (this%sl_z(i,j,k).eq.0) then
                 call SubCan_mom_RHS_flux(i,j,k,'z')

                 ! Calculate coefficients to go into alap array
                 call SubCan_LHS(i,j,k,'z',Ga_i,Ga_nb,La_i,La_nb)

                 if (.false.) then
                    ! Boundary conditions
                 else
                    ! Current cell (in front of face)
                    this%implicit%opr(1,i,j,k  ) = this%implicit%opr(1,i,j,k  ) + (1.0_WP-vf%VF(i,j,k  ))*Ga_i + vf%VF(i,j,k  )*La_i
                    this%implicit%opr(7,i,j,k  ) = this%implicit%opr(7,i,j,k  ) + (1.0_WP-vf%VF(i,j,k  ))*Ga_nb+ vf%VF(i,j,k  )*La_nb
                    ! Left cell (behind face)
                    this%implicit%opr(1,i,j,k-1) = this%implicit%opr(1,i,j,k-1) - (1.0_WP-vf%VF(i,j,k-1))*Ga_nb- vf%VF(i,j,k-1)*La_nb
                    this%implicit%opr(6,i,j,k-1) = this%implicit%opr(6,i,j,k-1) - (1.0_WP-vf%VF(i,j,k-1))*Ga_i - vf%VF(i,j,k-1)*La_i
                 end if
              end if

           end do
        end do
     end do

     !! Pressure predictor - momentum
     do k=this%cfg%kmin_,this%cfg%kmax_
        do j=this%cfg%jmin_,this%cfg%jmax_
           do i=this%cfg%imin_,this%cfg%imax_
              PgradX(i,j,k)=0.0_WP; PgradY(i,j,k)=0.0_WP; PgradZ(i,j,k)=0.0_WP
              ! Skip wall cells and masked BC cells
              if (this%mask(i,j,k).gt.0) cycle
              ! Pressure jump, gradient for x
              rho_l=sum(vf%Gvol(0,:,:,i,j,k))*this%Grho(i,j,k)+sum(vf%Lvol(0,:,:,i,j,k))*this%Lrho(i,j,k)
              rho_r=sum(vf%Gvol(1,:,:,i,j,k))*this%Grho(i,j,k)+sum(vf%Lvol(1,:,:,i,j,k))*this%Lrho(i,j,k)
              jump(0)=rho_l*this%Pjx(i  ,j,k)/(this%rho_U(i  ,j,k)*this%cfg%vol(i,j,k))
              jump(1)=rho_r*this%Pjx(i+1,j,k)/(this%rho_U(i+1,j,k)*this%cfg%vol(i,j,k))
              PgradX(i,j,k) = (this%P_U(i+1,j,k)-this%P_U(i,j,k))*this%cfg%dxi(i)-sum(jump)
              ! Pressure jump, gradient for y
              rho_l=sum(vf%Gvol(:,0,:,i,j,k))*this%Grho(i,j,k)+sum(vf%Lvol(:,0,:,i,j,k))*this%Lrho(i,j,k)
              rho_r=sum(vf%Gvol(:,1,:,i,j,k))*this%Grho(i,j,k)+sum(vf%Lvol(:,1,:,i,j,k))*this%Lrho(i,j,k)
              jump(0)=rho_l*this%Pjy(i,j  ,k)/(this%rho_V(i,j  ,k)*this%cfg%vol(i,j,k))
              jump(1)=rho_r*this%Pjy(i,j+1,k)/(this%rho_V(i,j+1,k)*this%cfg%vol(i,j,k))
              PgradY(i,j,k) = (this%P_V(i,j+1,k)-this%P_V(i,j,k))*this%cfg%dyi(j)-sum(jump)
              ! Pressure jump, gradient for z
              rho_l=sum(vf%Gvol(:,:,0,i,j,k))*this%Grho(i,j,k)+sum(vf%Lvol(:,:,0,i,j,k))*this%Lrho(i,j,k)
              rho_r=sum(vf%Gvol(:,:,1,i,j,k))*this%Grho(i,j,k)+sum(vf%Lvol(:,:,1,i,j,k))*this%Lrho(i,j,k)
              jump(0)=rho_l*this%Pjz(i,j,k  )/(this%rho_W(i,j,k  )*this%cfg%vol(i,j,k))
              jump(1)=rho_r*this%Pjz(i,j,k+1)/(this%rho_W(i,j,k+1)*this%cfg%vol(i,j,k))
              PgradZ(i,j,k) = (this%P_W(i,j,k+1)-this%P_W(i,j,k))*this%cfg%dzi(k)-sum(jump)
           end do
        end do
     end do


     ! Solve for x-momentum
     call this%implicit%setup()
     this%implicit%rhs=this%F_GrhoU+this%F_LrhoU-dt*this%cfg%vol*PgradX
     this%implicit%sol=this%rhoUi
     call this%implicit%solve()
     this%rhoUi=this%implicit%sol
     this%impl_it_x = this%implicit%it; this%impl_rerr_x=this%implicit%rerr ! monitor info
     ! Solve for y-momentum
     call this%implicit%setup()
     this%implicit%rhs=this%F_GrhoV+this%F_LrhoV-dt*this%cfg%vol*PgradY
     this%implicit%sol=this%rhoVi
     call this%implicit%solve()
     this%rhoVi=this%implicit%sol
     this%impl_it_y = this%implicit%it; this%impl_rerr_y=this%implicit%rerr ! monitor info
     ! Solve for z-momentum
     call this%implicit%setup()
     this%implicit%rhs=this%F_GrhoW+this%F_LrhoW-dt*this%cfg%vol*PgradZ
     this%implicit%sol=this%rhoWi
     call this%implicit%solve()
     this%rhoWi=this%implicit%sol
     ! monitor info retained by solver

     ! Nullify pointers
     nullify(PgradX,PgradY,PgradZ)

     ! Boundary conditions for momentum
     bc_scope = 'momentum'
     call this%apply_bcond(dt,bc_scope)

     ! Velocity
     this%Ui=this%rhoUi/this%RHO
     this%Vi=this%rhoVi/this%RHO
     this%Wi=this%rhoWi/this%RHO

     !! ---------------------------------------!!
     !! 4. Explicit KE fluxes and pres terms   !!
     !! ---------------------------------------!!
     do k=this%cfg%kmin_,this%cfg%kmax_+1
        do j=this%cfg%jmin_,this%cfg%jmax_+1
           do i=this%cfg%imin_,this%cfg%imax_+1

              !! ---- LEFT X(I) FACE ---- !!
              if (this%sl_x(i,j,k).eq.0) then
                 call SubCan_KE_RHS_flux(i,j,k,'x')
              end if

              !! ---- BOTTOM Y(J) FACE ---- !!
              if (this%sl_y(i,j,k).eq.0) then
                 call SubCan_KE_RHS_flux(i,j,k,'y')
              end if

              !! ---- BACK Z(K) FACE ---- !!
              if (this%sl_z(i,j,k).eq.0) then
                 call SubCan_KE_RHS_flux(i,j,k,'z')
              end if

           end do
        end do
     end do
     
     !! ---------------------------------------!!
     !! 5. Total energy calculation            !!
     !! ---------------------------------------!!
     do k=this%cfg%kmin_,this%cfg%kmax_
        do j=this%cfg%jmin_,this%cfg%jmax_
           do i=this%cfg%imin_,this%cfg%imax_
              
              ! Cycle wall cells and masked BC cells
              if (this%mask(i,j,k).gt.0) cycle
              
              ! Incorporate pressure predictor terms
              this%F_GrhoE(i,j,k) = this%F_GrhoE(i,j,k) &
                   - dt*this%cfg%vol(i,j,k)*(1.0_WP-vf%VF(i,j,k))*(this%Grho(i,j,k)/this%RHO(i,j,k)*&
                   ( sum(this%divp_x(:,i,j,k)*this%U(i:i+1,j,k)*this%P_U(i:i+1,j,k)) &
                   + sum(this%divp_y(:,i,j,k)*this%V(i,j:j+1,k)*this%P_V(i,j:j+1,k)) &
                   + sum(this%divp_z(:,i,j,k)*this%W(i,j,k:k+1)*this%P_W(i,j,k:k+1)) &
                   - sum(this%Pjx (i:i+1,j,k)*this%U(i:i+1,j,k)) &
                   - sum(this%Pjy (i,j:j+1,k)*this%V(i,j:j+1,k)) &
                   - sum(this%Pjz (i,j,k:k+1)*this%W(i,j,k:k+1)) ) + &
                   ( sum(this%divp_x(:,i,j,k)*this%U(i:i+1,j,k)) &
                   + sum(this%divp_y(:,i,j,k)*this%V(i,j:j+1,k)) &
                   + sum(this%divp_z(:,i,j,k)*this%W(i,j,k:k+1)) )*&
                   ( this%P(i,j,k)*(1.0_WP-this%Grho(i,j,k)/this%RHO(i,j,k)) &
                   - this%Hpjump(i,j,k)*(       vf%VF(i,j,k))) )

	            this%F_LrhoE(i,j,k) = this%F_LrhoE(i,j,k) &
                   - dt*this%cfg%vol(i,j,k)*(       vf%VF(i,j,k))*(this%Lrho(i,j,k)/this%RHO(i,j,k)*&
                   ( sum(this%divp_x(:,i,j,k)*this%U(i:i+1,j,k)*this%P_U(i:i+1,j,k)) &
                   + sum(this%divp_y(:,i,j,k)*this%V(i,j:j+1,k)*this%P_V(i,j:j+1,k)) &
                   + sum(this%divp_z(:,i,j,k)*this%W(i,j,k:k+1)*this%P_W(i,j,k:k+1)) &
                   - sum(this%Pjx (i:i+1,j,k)*this%U(i:i+1,j,k)) &
                   - sum(this%Pjy (i,j:j+1,k)*this%V(i,j:j+1,k)) &
                   - sum(this%Pjz (i,j,k:k+1)*this%W(i,j,k:k+1)) ) + &
                   ( sum(this%divp_x(:,i,j,k)*this%U(i:i+1,j,k)) &
                   + sum(this%divp_y(:,i,j,k)*this%V(i,j:j+1,k)) &
                   + sum(this%divp_z(:,i,j,k)*this%W(i,j,k:k+1)) )*&
                   ( this%P(i,j,k)*(1.0_WP-this%Lrho(i,j,k)/this%RHO(i,j,k)) &
                   + this%Hpjump(i,j,k)*(1.0_WP-vf%VF(i,j,k))) )              
              
              ! Update phase energy
              if      (vf%VF(i,j,k).lt.VFlo) then
                 this%GrhoE(i,j,k) = this%F_GrhoE(i,j,k)/this%cfg%vol(i,j,k)
                 this%LrhoE(i,j,k) = 0.0_WP
              else if (vf%VF(i,j,k).gt.VFhi) then
                 this%GrhoE(i,j,k) = 0.0_WP
                 this%LrhoE(i,j,k) = this%F_LrhoE(i,j,k)/this%cfg%vol(i,j,k)
              else
                 this%GrhoE(i,j,k)=this%F_GrhoE(i,j,k)/((1.0_WP-vf%VF(i,j,k))*this%cfg%vol(i,j,k))
                 this%LrhoE(i,j,k)=this%F_LrhoE(i,j,k)/(        vf%VF(i,j,k) *this%cfg%vol(i,j,k))
              end if
              
           end do
        end do
     end do

     ! Energy boundary conditions
     bc_scope = 'energy'
     call this%apply_bcond(dt,bc_scope)
  
   contains

     ! ================================================================= !
     ! Construct flux hexahedron, perform cutting, call flux calculation !
     ! ================================================================= !
     subroutine SL_advect(flux,b_flux,a_flux_polyhedron,some_face_flux_moments,i,j,k,dir)
       character(len=1) :: dir
       integer :: i,j,k,idir
       real(WP), dimension(14)  :: flux
       real(WP), dimension(3,2) :: b_flux

       type(CapDod_type) :: a_flux_polyhedron
       type(TagAccVM_SepVM_type) :: some_face_flux_moments

       select case (trim(dir))
       case ('x')
          idir = 1
       case ('y')
          idir = 2
       case('z')
          idir = 3
       end select

       ! Prepare flux polyhedron
       call vf%fluxpoly_project_getmoments(i,j,k,dt,dir,this%U,this%V,this%W,&
            a_flux_polyhedron,vf%localized_separator_linkold(i,j,k),some_face_flux_moments)
       ! Calculate fluxes from volume moments
       call SL_getFaceFlux(some_face_flux_moments, flux, b_flux)
       ! Store face density terms
       this%GrhoFf(i,j,k,idir) = flux(3)
       this%LrhoFf(i,j,k,idir) = flux(8)
       
       return
     end subroutine SL_advect

     ! ====================================================== !
     ! Given a flux hexahedron, calculate and return the flux !
     ! ====================================================== !
     subroutine SL_getFaceFlux(f_moments, flux, b_flux)
       use irl_fortran_interface, only: getSize
       integer  :: ii,jj,kk,n
       integer  :: list_size
       real(WP) :: my_Gvol,my_Lvol
       real(WP), dimension(3) :: my_Gbary,my_Lbary
       real(WP), dimension(14)  :: flux
       real(WP), dimension(3,2) :: b_flux
       type(TagAccVM_SepVM_type) :: f_moments
       logical  :: skip_flag

       !..... Using geometry, calculate fluxes .....!
       ! Initialize at zero
       flux = 0.0_WP
       b_flux = 0.0_WP
       ! Get number of tags (elements) in the f_moments
       list_size = getSize(f_moments)
       ! Loop through tags in the list
       do n = 0,list_size-1
          ! Get indices of current cell, volumes, and centroids
          call vf%fluxpoly_cell_getvolcentr(f_moments,n,ii,jj,kk, &
               my_Lbary,my_Gbary,my_Lvol,my_Gvol,skip_flag)

          ! Skip current cell if there is a reason
          if (skip_flag) cycle

          ! Store barycenter fluxes
          b_flux(:,1) = b_flux(:,1) + my_Gvol*my_Gbary
          b_flux(:,2) = b_flux(:,2) + my_Lvol*my_Lbary

          ! Bound barycenters by the cell dimensions
          my_Lbary(1) = max(this%cfg%x(ii),min(this%cfg%x(ii+1),my_Lbary(1)))
          my_Gbary(1) = max(this%cfg%x(ii),min(this%cfg%x(ii+1),my_Gbary(1)))
          my_Lbary(2) = max(this%cfg%y(jj),min(this%cfg%y(jj+1),my_Lbary(2)))
          my_Gbary(2) = max(this%cfg%y(jj),min(this%cfg%y(jj+1),my_Gbary(2)))
          my_Lbary(3) = max(this%cfg%z(kk),min(this%cfg%z(kk+1),my_Lbary(3)))
          my_Gbary(3) = max(this%cfg%z(kk),min(this%cfg%z(kk+1),my_Gbary(3)))

          ! Make barycenter relative to cell
          my_Lbary = my_Lbary - vf%Lbaryold(:,ii,jj,kk)
          my_Gbary = my_Gbary - vf%Gbaryold(:,ii,jj,kk)

          ! Add contribution to the flux in this tetrahedron
          flux( 1) = flux( 1) + my_Lvol + my_Gvol
          flux( 2) = flux( 2) + my_Lvol

          flux( 3) = flux( 3) + my_Gvol*(this%Grhoold (ii,jj,kk)+sum(this%gradGrho (:,ii,jj,kk)*my_Gbary(:)))
          flux( 4) = flux( 4) + my_Gvol*(this%GrhoEold(ii,jj,kk)+sum(this%gradGrhoE(:,ii,jj,kk)*my_Gbary(:)))
          flux( 5) = flux( 5) + my_Gvol*(this%Grhoold(ii,jj,kk)*this%Uiold(ii,jj,kk)+sum(this%gradGrhoU(:,ii,jj,kk)*my_Gbary(:)))
          flux( 6) = flux( 6) + my_Gvol*(this%Grhoold(ii,jj,kk)*this%Viold(ii,jj,kk)+sum(this%gradGrhoV(:,ii,jj,kk)*my_Gbary(:)))
          flux( 7) = flux( 7) + my_Gvol*(this%Grhoold(ii,jj,kk)*this%Wiold(ii,jj,kk)+sum(this%gradGrhoW(:,ii,jj,kk)*my_Gbary(:)))

          flux( 8) = flux( 8) + my_Lvol*(this%Lrhoold (ii,jj,kk)+sum(this%gradLrho (:,ii,jj,kk)*my_Lbary(:)))
          flux( 9) = flux( 9) + my_Lvol*(this%LrhoEold(ii,jj,kk)+sum(this%gradLrhoE(:,ii,jj,kk)*my_Lbary(:)))
          flux(10) = flux(10) + my_Lvol*(this%Lrhoold(ii,jj,kk)*this%Uiold(ii,jj,kk)+sum(this%gradLrhoU(:,ii,jj,kk)*my_Lbary(:)))
          flux(11) = flux(11) + my_Lvol*(this%Lrhoold(ii,jj,kk)*this%Viold(ii,jj,kk)+sum(this%gradLrhoV(:,ii,jj,kk)*my_Lbary(:)))
          flux(12) = flux(12) + my_Lvol*(this%Lrhoold(ii,jj,kk)*this%Wiold(ii,jj,kk)+sum(this%gradLrhoW(:,ii,jj,kk)*my_Lbary(:)))

          flux(13) = flux(13) + my_Gvol*(this%GPold   (ii,jj,kk)+sum(this%gradGP   (:,ii,jj,kk)*my_Gbary(:)))
          flux(14) = flux(14) + my_Lvol*(this%LPold   (ii,jj,kk)+sum(this%gradLP   (:,ii,jj,kk)*my_Lbary(:)))

       end do

       return
     end subroutine SL_getFaceFlux

     ! ===================================================== !
     ! Project the center of the face, call flux calculation !
     ! ===================================================== !
     subroutine TTSL_advect(flux,b_flux,pt_f,i,j,k,dir)
       implicit none
       real(WP), dimension(3)   :: pt_f,pt_p
       real(WP), dimension(14)  :: flux
       real(WP), dimension(3,2) :: b_flux
       integer,  dimension(3)   :: ind_p
       real(WP) :: vol_f,vol_check
       character(len=1) :: dir
       integer :: i,j,k,idir

       ! Trajectory-Tracing Semi-Lagrangian scheme

       ! Initialize fluxes at 0
       flux = 0.0_WP
       b_flux = 0.0_WP

       ! Get projected point
       pt_p = vf%project(pt_f,i,j,k,-dt,this%U,this%V,this%W)

       ! Get approximate barycenter of flux volume, assign to one phase
       b_flux(:,ceiling(vf%VFold(i,j,k))+1) = 0.5_WP*(pt_p+pt_f)

       select case (trim(dir))
       case('x')
          idir = 1
          ! Flux volume
          vol_f = dt*this%U(i,j,k)*this%cfg%dy(j)*this%cfg%dz(k)
          ! Ratio of distance to check
          vol_check = abs(dt*this%U(i,j,k)*this%cfg%dxi(i))
       case('y')
          idir = 2
          ! Flux volume
          vol_f = dt*this%V(i,j,k)*this%cfg%dx(i)*this%cfg%dz(k)
          ! Ratio of distance to check
          vol_check = abs(dt*this%V(i,j,k)*this%cfg%dyi(j))
       case('z')
          idir = 3
          ! Flux volume
          vol_f = dt*this%W(i,j,k)*this%cfg%dx(i)*this%cfg%dy(j)
          ! Ratio of distance to check
          vol_check = abs(dt*this%W(i,j,k)*this%cfg%dzi(k))
       end select
       
       ! Calculate barycenter fluxes by multiplying integration volume
       b_flux = b_flux*vol_f
       
       ! Calculate fluxes (if there is any flux to calculate)
       if (vol_check.gt.epsilon(1.0_WP)) then
          ! Get initial indices
          ind_p = this%cfg%get_ijk_local(pt_p,[i,j,k])
          call TTSL_getFaceFlux(pt_p,pt_f,ind_p,vol_f,  flux)
       end if
       ! Store face density terms
       this%GrhoFf(i,j,k,idir) = flux(3)
       this%LrhoFf(i,j,k,idir) = flux(8)
       
       return
     end subroutine TTSL_advect

     ! ===================================================== !
     ! Calculate fluxes using amount of line segment in cell !
     ! ===================================================== !
     subroutine TTSL_getFaceFlux(pt_p,pt_f,ind_p,vol_f, flux)
       implicit none
       real(WP), dimension(3) :: pt_f,pt_p,pt_c
       real(WP), dimension(14):: flux
       integer,  dimension(3) :: ind_p,ind_c
       real(WP) :: vol_f,l_f,l_c,l_d,l_s

       ! Total distance from projected face centroid to initial face centroid
       l_f = sqrt(sum((pt_p-pt_f)**2))
       ! Initial difference between integrated distance and total distance
       l_d = l_f
       ! Initial amount of length that has been summed over
       l_s = 0.0_WP
       ! Loop through cells while progressing from pt_p to pt_f
       do while (l_d.gt.epsilon(1.0_WP))
          ! Find intersection between flux line and mesh, get next point and indices
          call mesh_intersect(pt_p,pt_f,ind_p,   pt_c,ind_c)
          ! Find distance between intersection and origin face
          l_d = sqrt(sum((pt_c-pt_f)**2))
          ! Get distance between point p and intersection (current distance)
          l_c = l_f - l_d - l_s
          ! Calculate flux, multiply by distance ratio
          flux = flux + l_c/(l_f+tiny(1.0_WP))*vol_f*TTSL_getval(ind_p,0.5_WP*(pt_p+pt_c))
          ! Move point p to intersection
          pt_p = pt_c
          ! Move indices to next location
          ind_p = ind_c
          ! Add length that has been summed over
          l_s = l_s + l_c
       end do

     end subroutine TTSL_getFaceFlux
     
     ! Find value at point on line segment
     function TTSL_getval(ind,pt_i) result(f)

       real(WP), dimension(3),  intent(in)  :: pt_i
       integer,  dimension(3),  intent(in)  :: ind
       real(WP), dimension(14) :: f
       real(WP), dimension(3) :: dx_i
       integer :: ii,jj,kk

       ii = ind(1); jj = ind(2); kk = ind(3)
       f = 0.0_WP

       ! Avoid if in wall
       if (this%mask(ii,jj,kk).eq.1) return
       ! Avoid if beyond outflow boundary
       ! if (backflow_flux_flag(ii,jj,kk)) return

       ! normalized volume flux
       f(1) = 1.0_WP
       select case(ceiling(vf%VFold(ii,jj,kk)))
       case(0)
          ! displacement to barycenter
          dx_i = pt_i - vf%Gbaryold(:,ii,jj,kk)
          ! interpolated variables
          f(3) = this%Grhoold (ii,jj,kk)                       + sum(this%gradGrho(:,ii,jj,kk)*dx_i)
          f(4) = this%GrhoEold(ii,jj,kk)-this%GKEold(ii,jj,kk) + sum(this%gradGIE (:,ii,jj,kk)*dx_i)
          f(13)= this%GPold   (ii,jj,kk)                       + sum(this%gradGP  (:,ii,jj,kk)*dx_i)
       case(1)
          ! displacement to barycenter
          dx_i = pt_i - vf%Lbaryold(:,ii,jj,kk)
          ! interpolated variables
          f(2) = 1.0_WP
          f(8) = this%Lrhoold (ii,jj,kk)                       + sum(this%gradLrho(:,ii,jj,kk)*dx_i)
          f(9) = this%LrhoEold(ii,jj,kk)-this%LKEold(ii,jj,kk) + sum(this%gradLIE (:,ii,jj,kk)*dx_i)
          f(14)= this%LPold   (ii,jj,kk)                       + sum(this%gradLP  (:,ii,jj,kk)*dx_i)
       end select
     end function TTSL_getval

     ! Routine to find intesections with mesh and calculate distances
     subroutine mesh_intersect(pt_p,pt_f,ind_p, pt_c,ind_c)
       integer :: min_d
       real(WP) :: slope_factor
       real(WP), dimension(3) :: pt_p,pt_f,pt_c,vec
       integer,  dimension(3) :: ind_p,ind_c,ind_m
       real(WP), dimension(3) :: xint,yint,zint
       real(WP), dimension(4) :: dint

       ! Direction of intersection
       vec = pt_f - pt_p
       ! Identify indices of mesh planes that could be intersected
       ind_m = ind_p + nint(0.5_WP*(1.0_WP - sign(1.0_WP,-pt_f+pt_p)))
       ! Identify indices of potential next cells
       ind_c = ind_p - nint(sign(1.0_WP,-pt_f+pt_p))
       ! Signs are weird because I need sign(0) => -1
       ! Calculate intersection point for each mesh plane
       ! X-plane
       xint(1) = this%cfg%x(ind_m(1))                   ! x-coord at intersection
       slope_factor = (xint(1)-pt_f(1))/(vec(1)+tiny(1.0_WP))
       slope_factor = min(sqrt(huge(1.0_WP)),max(slope_factor,-sqrt(huge(1.0_WP))))
       xint(2) = pt_p(2) + vec(2)*(1.0_WP+slope_factor) ! y-coord at intersection
       xint(3) = pt_p(3) + vec(3)*(1.0_WP+slope_factor) ! z-coord at intersection
       ! Y-plane
       yint(2) = this%cfg%y(ind_m(2))                   ! y-coord at intersection
       slope_factor = (yint(2)-pt_f(2))/(vec(2)+tiny(1.0_WP))
       slope_factor = min(sqrt(huge(1.0_WP)),max(slope_factor,-sqrt(huge(1.0_WP))))
       yint(1) = pt_p(1) + vec(1)*(1.0_WP+slope_factor) ! x-coord at intersection
       yint(3) = pt_p(3) + vec(3)*(1.0_WP+slope_factor) ! z-coord at intersection
       ! Z-plane
       zint(3) = this%cfg%z(ind_m(3))                   ! z-coord at intersection
       slope_factor = (zint(3)-pt_f(3))/(vec(3)+tiny(1.0_WP))
       slope_factor = min(sqrt(huge(1.0_WP)),max(slope_factor,-sqrt(huge(1.0_WP))))
       zint(1) = pt_p(1) + vec(1)*(1.0_WP+slope_factor) ! x-coord at intersection
       zint(2) = pt_p(2) + vec(2)*(1.0_WP+slope_factor) ! y-coord at intersection
       ! If slope is zero, the equation should become a constant
       ! Calculate distance of line segment, find minimum
       dint(1) = sqrt(sum((pt_p-xint)**2)) ! distance to x intersection
       dint(2) = sqrt(sum((pt_p-yint)**2)) ! distance to y intersection
       dint(3) = sqrt(sum((pt_p-zint)**2)) ! distance to z intersection
       dint(4) = sqrt(sum((pt_p-pt_f)**2)) ! distance to origin face point
       min_d = minloc(dint,1)

       ! Update new point location, reset other indices to keep only correct new index
       select case (min_d)
       case(1) ! x intersection
          ind_c(2) = ind_p(2); ind_c(3) = ind_p(3)
          pt_c = xint
       case(2) ! y intersection
          ind_c(1) = ind_p(1); ind_c(3) = ind_p(3)
          pt_c = yint
       case(3) ! z intersection
          ind_c(1) = ind_p(1); ind_c(2) = ind_p(2)
          pt_c = zint
       case(4) ! origin point is closest
          ind_c = ind_p ! no need to change indices
          pt_c = pt_f
       end select

       return
     end subroutine mesh_intersect

     function VF_src_quad(gss2,lss2,fvf,fvl,vl) result(volfrac)
       real(WP), intent(in) :: gss2, lss2, fvf, fvl, vl
       real(WP) :: volfrac
       real(WP) :: quad_a, quad_b, quad_c, det
       ! Components of quadratic equation to solve for VF
       quad_a = (gss2-lss2)*vl
       quad_b = lss2*(vl+fvf)-gss2*(fvf+vl-fvl)
       quad_c = -lss2*fvf
       ! Solve for VF
       if (quad_a.eq.0.0_WP) then  ! Linear case
          volfrac = -quad_c/quad_b
       else ! Quadratic case, addition solution
          det = max(0.0_WP,quad_b**2-4.0_WP*quad_a*quad_c)
          volfrac = (-quad_b + sqrt(det))/(2.0_WP*quad_a)
       end if
     end function VF_src_quad

     subroutine add_fluxes(flux,b_flux,i,j,k,dir)
       implicit none
       real(WP), dimension(14)  :: flux
       real(WP), dimension(3,2) :: b_flux
       character(len=1) :: dir
       integer :: i,j,k,st_i,st_j,st_k

       select case (trim(dir))
       case('x')
          st_i =-1; st_j = 0; st_k = 0
       case('y')
          st_i = 0; st_j =-1; st_k = 0
       case('z')
          st_i = 0; st_j = 0; st_k =-1
       end select
       
       ! Barycenter fluxes
       this%F_Gbary(:,i,j,k)=this%F_Gbary(:,i,j,k) +b_flux(:,1)
       this%F_Lbary(:,i,j,k)=this%F_Lbary(:,i,j,k) +b_flux(:,2)
       this%F_Gbary(:,i+st_i,j+st_j,k+st_k)=this%F_Gbary(:,i+st_i,j+st_j,k+st_k) -b_flux(:,1)
       this%F_Lbary(:,i+st_i,j+st_j,k+st_k)=this%F_Lbary(:,i+st_i,j+st_j,k+st_k) -b_flux(:,2)

       ! Store update for right cell from face
       this%F_VOL  (i,j,k)=this%F_VOL  (i,j,k) +flux( 1)
       this%F_VF   (i,j,k)=this%F_VF   (i,j,k) +flux( 2)
       this%F_Grho (i,j,k)=this%F_Grho (i,j,k) +flux( 3)
       this%F_GrhoE(i,j,k)=this%F_GrhoE(i,j,k) +flux( 4)
       this%F_GrhoU(i,j,k)=this%F_GrhoU(i,j,k) +flux( 5)
       this%F_GrhoV(i,j,k)=this%F_GrhoV(i,j,k) +flux( 6)
       this%F_GrhoW(i,j,k)=this%F_GrhoW(i,j,k) +flux( 7)
       this%F_Lrho (i,j,k)=this%F_Lrho (i,j,k) +flux( 8)
       this%F_LrhoE(i,j,k)=this%F_LrhoE(i,j,k) +flux( 9)
       this%F_LrhoU(i,j,k)=this%F_LrhoU(i,j,k) +flux(10)
       this%F_LrhoV(i,j,k)=this%F_LrhoV(i,j,k) +flux(11)
       this%F_LrhoW(i,j,k)=this%F_LrhoW(i,j,k) +flux(12)
       this%F_GP   (i,j,k)=this%F_GP   (i,j,k) +flux(13)
       this%F_LP   (i,j,k)=this%F_LP   (i,j,k) +flux(14)
       ! Store update for left cell from face
       this%F_VOL  (i+st_i,j+st_j,k+st_k)=this%F_VOL  (i+st_i,j+st_j,k+st_k) -flux( 1)
       this%F_VF   (i+st_i,j+st_j,k+st_k)=this%F_VF   (i+st_i,j+st_j,k+st_k) -flux( 2)
       this%F_Grho (i+st_i,j+st_j,k+st_k)=this%F_Grho (i+st_i,j+st_j,k+st_k) -flux( 3)
       this%F_GrhoE(i+st_i,j+st_j,k+st_k)=this%F_GrhoE(i+st_i,j+st_j,k+st_k) -flux( 4)
       this%F_GrhoU(i+st_i,j+st_j,k+st_k)=this%F_GrhoU(i+st_i,j+st_j,k+st_k) -flux( 5)
       this%F_GrhoV(i+st_i,j+st_j,k+st_k)=this%F_GrhoV(i+st_i,j+st_j,k+st_k) -flux( 6)
       this%F_GrhoW(i+st_i,j+st_j,k+st_k)=this%F_GrhoW(i+st_i,j+st_j,k+st_k) -flux( 7)
       this%F_Lrho (i+st_i,j+st_j,k+st_k)=this%F_Lrho (i+st_i,j+st_j,k+st_k) -flux( 8)
       this%F_LrhoE(i+st_i,j+st_j,k+st_k)=this%F_LrhoE(i+st_i,j+st_j,k+st_k) -flux( 9)
       this%F_LrhoU(i+st_i,j+st_j,k+st_k)=this%F_LrhoU(i+st_i,j+st_j,k+st_k) -flux(10)
       this%F_LrhoV(i+st_i,j+st_j,k+st_k)=this%F_LrhoV(i+st_i,j+st_j,k+st_k) -flux(11)
       this%F_LrhoW(i+st_i,j+st_j,k+st_k)=this%F_LrhoW(i+st_i,j+st_j,k+st_k) -flux(12)
       this%F_GP   (i+st_i,j+st_j,k+st_k)=this%F_GP   (i+st_i,j+st_j,k+st_k) -flux(13)
       this%F_LP   (i+st_i,j+st_j,k+st_k)=this%F_LP   (i+st_i,j+st_j,k+st_k) -flux(14)
     end subroutine add_fluxes

     function SubCan_advect_mom_RHS(RHOi,RHOnb,oRHOi,oRHOnb,orhoUi,orhoUnb,rho_fterm) result(F_rhoU)
       implicit none
       real(WP)              :: F_rhoU
       real(WP), intent(in)  :: RHOi,RHOnb,oRHOi,oRHOnb,orhoUi,orhoUnb
       real(WP)              :: rhoU_Obar,rho_fterm
       real(WP)              :: beta_i, beta_nb

       ! variable starting with 'o' means old, or timestep n
       ! variable with no prefix means new, or timestep n+1
       ! variable ending with 'i' means current location/index
       ! variable ending with 'nb' means other, or neighbor cell
       ! in the direction nface

       ! rho_fterm includes velocity, area, timestep, sign, and flux velocity

       ! Time interpolation factors
       beta_i = 1.0_WP/(sqrt(RHOi )+sqrt(oRHOi ))/sqrt(oRHOi )
       beta_nb= 1.0_WP/(sqrt(RHOnb)+sqrt(oRHOnb))/sqrt(oRHOnb)
       ! Interpolate in space and time
       rhoU_Obar = 0.5_WP*(beta_i*orhoUi+beta_nb*orhoUnb)

       ! epsilon is to avoid dividing by zero. If the denominator is zero,
       ! the numerator should be too. Is this good coding practice?

       ! Calculate flux
       F_rhoU = rho_fterm*rhoU_Obar

       return
     end function SubCan_advect_mom_RHS

     subroutine SubCan_mom_RHS_flux(i,j,k,dir)
       character(len=1) :: dir
       integer :: i,j,k,st_i,st_j,st_k
       real(WP), dimension(14):: flux
       real(WP):: grho_fterm, lrho_fterm

       !print*,'begin mom RHS flux'
       select case (trim(dir))
       case('x')
          st_i =-1; st_j = 0; st_k = 0
          grho_fterm = this%GrhoFf(i,j,k,1)
          lrho_fterm = this%LrhoFf(i,j,k,1)
       case('y')
          st_i = 0; st_j =-1; st_k = 0
          grho_fterm = this%GrhoFf(i,j,k,2)
          lrho_fterm = this%LrhoFf(i,j,k,2)
       case('z')
          st_i = 0; st_j = 0; st_k =-1
          grho_fterm = this%GrhoFf(i,j,k,3)
          lrho_fterm = this%LrhoFf(i,j,k,3)
       end select

       !print*,'before flux calculations'
       ! Gas phase
       flux(5) = SubCan_advect_mom_RHS(&
            this%RHO     (i,j,k),this%RHO     (i+st_i,j+st_j,k+st_k),&
            this%RHOold  (i,j,k),this%RHOold  (i+st_i,j+st_j,k+st_k),&
            this%Grhoold(i,j,k)*this%Uiold(i,j,k),this%Grhoold(i+st_i,j+st_j,k+st_k)*this%Uiold(i+st_i,j+st_j,k+st_k),&
            grho_fterm)
       flux(6) = SubCan_advect_mom_RHS(&
            this%RHO     (i,j,k),this%RHO     (i+st_i,j+st_j,k+st_k),&
            this%RHOold  (i,j,k),this%RHOold  (i+st_i,j+st_j,k+st_k),&
            this%Grhoold(i,j,k)*this%Viold(i,j,k),this%Grhoold(i+st_i,j+st_j,k+st_k)*this%Viold(i+st_i,j+st_j,k+st_k),&
            grho_fterm)
       flux(7) = SubCan_advect_mom_RHS(&
            this%RHO     (i,j,k),this%RHO     (i+st_i,j+st_j,k+st_k),&
            this%RHOold  (i,j,k),this%RHOold  (i+st_i,j+st_j,k+st_k),&
            this%Grhoold(i,j,k)*this%Wiold(i,j,k),this%Grhoold(i+st_i,j+st_j,k+st_k)*this%Wiold(i+st_i,j+st_j,k+st_k),&
            grho_fterm)
       ! Liquid phase
       flux(10)= SubCan_advect_mom_RHS(&
            this%RHO     (i,j,k),this%RHO     (i+st_i,j+st_j,k+st_k),&
            this%RHOold  (i,j,k),this%RHOold  (i+st_i,j+st_j,k+st_k),&
            this%Lrhoold(i,j,k)*this%Uiold(i,j,k),this%Lrhoold(i+st_i,j+st_j,k+st_k)*this%Uiold(i+st_i,j+st_j,k+st_k),&
            lrho_fterm)
       flux(11)= SubCan_advect_mom_RHS(&
            this%RHO     (i,j,k),this%RHO     (i+st_i,j+st_j,k+st_k),&
            this%RHOold  (i,j,k),this%RHOold  (i+st_i,j+st_j,k+st_k),&
            this%Lrhoold(i,j,k)*this%Viold(i,j,k),this%Lrhoold(i+st_i,j+st_j,k+st_k)*this%Viold(i+st_i,j+st_j,k+st_k),&
            lrho_fterm)
       flux(12)= SubCan_advect_mom_RHS(&
            this%RHO     (i,j,k),this%RHO     (i+st_i,j+st_j,k+st_k),&
            this%RHOold  (i,j,k),this%RHOold  (i+st_i,j+st_j,k+st_k),&
            this%Lrhoold(i,j,k)*this%Wiold(i,j,k),this%Lrhoold(i+st_i,j+st_j,k+st_k)*this%Wiold(i+st_i,j+st_j,k+st_k),&
            lrho_fterm)

       ! Store update for right cell from face
       this%F_GrhoU(i,j,k)=this%F_GrhoU(i,j,k)  +flux(5)
       this%F_GrhoV(i,j,k)=this%F_GrhoV(i,j,k)  +flux(6)
       this%F_GrhoW(i,j,k)=this%F_GrhoW(i,j,k)  +flux(7)
       this%F_LrhoU(i,j,k)=this%F_LrhoU(i,j,k)  +flux(10)
       this%F_LrhoV(i,j,k)=this%F_LrhoV(i,j,k)  +flux(11)
       this%F_LrhoW(i,j,k)=this%F_LrhoW(i,j,k)  +flux(12)

       ! Store update for left cell from face
       this%F_GrhoU(i+st_i,j+st_j,k+st_k)=this%F_GrhoU(i+st_i,j+st_j,k+st_k) -flux(5)
       this%F_GrhoV(i+st_i,j+st_j,k+st_k)=this%F_GrhoV(i+st_i,j+st_j,k+st_k) -flux(6)
       this%F_GrhoW(i+st_i,j+st_j,k+st_k)=this%F_GrhoW(i+st_i,j+st_j,k+st_k) -flux(7)
       this%F_LrhoU(i+st_i,j+st_j,k+st_k)=this%F_LrhoU(i+st_i,j+st_j,k+st_k) -flux(10)
       this%F_LrhoV(i+st_i,j+st_j,k+st_k)=this%F_LrhoV(i+st_i,j+st_j,k+st_k) -flux(11)
       this%F_LrhoW(i+st_i,j+st_j,k+st_k)=this%F_LrhoW(i+st_i,j+st_j,k+st_k) -flux(12)

       return
     end subroutine SubCan_mom_RHS_flux

     subroutine SubCan_LHS(i,j,k,dir,Ga_i,Ga_nb,La_i,La_nb)
       character(len=1) :: dir
       real(WP)         :: Ga_i,Ga_nb,La_i,La_nb
       real(WP)         :: RHOi,RHOnb,oRHOi,oRHOnb
       integer          :: i,j,k,st_i,st_j,st_k
       real(WP)         :: zeta_i,zeta_nb
       real(WP)         :: grho_fterm, lrho_fterm

       ! variable starting with 'o' means old
       ! variable ending with 'i' means current location/index
       ! variable ending with 'nb' means other, or neighbor cell
       ! in the direction nface

       ! rho is the density

       ! this routine is only designed for single phase
       ! only one of grho_fterm or lrho_fterm should be nonzero
       ! this is the portion of the momentum flux that uses the new velocity

       select case (trim(dir))
       case('x')
          st_i =-1; st_j = 0; st_k = 0
          grho_fterm = -this%GrhoFf(i,j,k,1)
          lrho_fterm = -this%LrhoFf(i,j,k,1)
       case('y')
          st_i = 0; st_j =-1; st_k = 0
          grho_fterm = -this%GrhoFf(i,j,k,2)
          lrho_fterm = -this%LrhoFf(i,j,k,2)
       case('z')
          st_i = 0; st_j = 0; st_k =-1
          grho_fterm = -this%GrhoFf(i,j,k,3)
          lrho_fterm = -this%LrhoFf(i,j,k,3)
       end select
       ! Negative sign since this is on the left hand side

       ! Density assignment
       RHOi  = this%RHO   (i,j,k); RHOnb  = this%RHO   (i+st_i,j+st_j,k+st_k);
       oRHOi = this%RHOold(i,j,k); oRHOnb = this%RHOold(i+st_i,j+st_j,k+st_k);

       ! Flux calculation
       zeta_i = 1.0_WP/(sqrt(RHOi )*(sqrt(RHOi )+sqrt(oRHOi )))
       zeta_nb= 1.0_WP/(sqrt(RHOnb)*(sqrt(RHOnb)+sqrt(oRHOnb)))
       ! Interpolate in time
       Ga_i = zeta_i;      Ga_nb= zeta_nb
       ! Interpolate in space
       Ga_i = 0.5_WP*Ga_i; Ga_nb= 0.5_WP*Ga_nb
       ! Copy to liquid variables
       La_i = Ga_i;        La_nb= Ga_nb
       ! Multiply density flux term for each phase
       Ga_i = Ga_i *grho_fterm;  Ga_nb= Ga_nb*grho_fterm
       La_i = La_i *lrho_fterm;  La_nb= La_nb*lrho_fterm

       return
     end subroutine SubCan_LHS

     function SubCan_advect_KE_RHS(u_star_i,v_star_i,w_star_i,u_star_nb,v_star_nb,w_star_nb) result(F_rhok)
       implicit none
       real(WP)              :: F_rhok
       real(WP), intent(in)  :: u_star_i,u_star_nb,v_star_i,v_star_nb,w_star_i,w_star_nb
       real(WP)              :: k_star_i,k_star_nb
       real(WP)              :: k_starbar,u_starbar,v_starbar,w_starbar

       ! calculate time-interpolated kinetic energy
       k_star_i = 0.5_WP*(u_star_i **2 + v_star_i **2 + w_star_i **2)
       k_star_nb= 0.5_WP*(u_star_nb**2 + v_star_nb**2 + w_star_nb**2)

       ! spatially interpolate variables
       k_starbar = 0.5_WP*(k_star_i+k_star_nb)
       u_starbar = 0.5_WP*(u_star_i+u_star_nb)
       v_starbar = 0.5_WP*(v_star_i+v_star_nb)
       w_starbar = 0.5_WP*(w_star_i+w_star_nb)

       ! construct advected kinetic energy (k_startilde)
       F_rhok = -k_starbar + u_starbar**2 + v_starbar**2 + w_starbar**2
       ! This is multiplied by the density flux term later

       return
     end function SubCan_advect_KE_RHS

     subroutine SubCan_KE_RHS_flux(i,j,k,dir)
       character(len=1) :: dir
       integer :: i,j,k,st_i,st_j,st_k
       real(WP):: grho_fterm,lrho_fterm,f_gen
       real(WP), dimension(3) :: star_vel_i, star_vel_nb
       real(WP), dimension(14):: flux

       select case (trim(dir))
       case('x')
          st_i =-1; st_j = 0; st_k = 0
          grho_fterm = this%GrhoFf(i,j,k,1)
          lrho_fterm = this%LrhoFf(i,j,k,1)
       case('y')
          st_i = 0; st_j =-1; st_k = 0
          grho_fterm = this%GrhoFf(i,j,k,2)
          lrho_fterm = this%LrhoFf(i,j,k,2)
       case('z')
          st_i = 0; st_j = 0; st_k =-1
          grho_fterm = this%GrhoFf(i,j,k,3)
          lrho_fterm = this%LrhoFf(i,j,k,3)
       end select

       ! get starred velocity first
       call calculate_ustar(i     ,j     ,k     ,star_vel_i )
       call calculate_ustar(i+st_i,j+st_j,k+st_k,star_vel_nb)
       ! Kinetic energy
       f_gen = SubCan_advect_KE_RHS( &
            star_vel_i( 1),star_vel_i( 2),star_vel_i( 3), &
            star_vel_nb(1),star_vel_nb(2),star_vel_nb(3))
       ! Gas phase
       flux(4) = f_gen*grho_fterm
       ! Liquid phase
       flux(9) = f_gen*lrho_fterm

       ! Store update for right cell from face
       this%F_GrhoE(i,j,k)=this%F_GrhoE(i,j,k)  +flux(4)
       this%F_LrhoE(i,j,k)=this%F_LrhoE(i,j,k)  +flux(9)

       ! Store update for left cell from face
       this%F_GrhoE(i+st_i,j+st_j,k+st_k)=this%F_GrhoE(i+st_i,j+st_j,k+st_k) -flux(4)
       this%F_LrhoE(i+st_i,j+st_j,k+st_k)=this%F_LrhoE(i+st_i,j+st_j,k+st_k) -flux(9)

       return
     end subroutine SubCan_KE_RHS_flux

     subroutine calculate_ustar(i,j,k,star_vel)
       integer  :: i,j,k
       real(WP), dimension(3) :: star_vel

       ! Calculate starred velocity in each direction
       star_vel(1) = (sqrt(this%RHO(i,j,k))*this%Ui(i,j,k)+sqrt(this%RHOold(i,j,k))*this%Uiold(i,j,k)) / &
            (sqrt(this%RHO(i,j,k))+sqrt(this%RHOold(i,j,k)))
       star_vel(2) = (sqrt(this%RHO(i,j,k))*this%Vi(i,j,k)+sqrt(this%RHOold(i,j,k))*this%Viold(i,j,k)) / &
            (sqrt(this%RHO(i,j,k))+sqrt(this%RHOold(i,j,k)))
       star_vel(3) = (sqrt(this%RHO(i,j,k))*this%Wi(i,j,k)+sqrt(this%RHOold(i,j,k))*this%Wiold(i,j,k)) / &
            (sqrt(this%RHO(i,j,k))+sqrt(this%RHOold(i,j,k)))

     end subroutine calculate_ustar
       
   end subroutine advection_step
   
   subroutine diffusion_src_explicit_step(this,dt,vf,matmod,sgs_visc,srcU,srcV,srcW,srcE)
     use mpi_f08,   only: MPI_ALLREDUCE,MPI_MAX
     use parallel,  only: MPI_REAL_WP
     use vfs_class, only: vfs
     use matm_class, only: matm
     implicit none
     class(mast), intent(inout) :: this   !< The two-phase all-Mach flow solver
     class(vfs),  intent(inout) :: vf     !< The volume fraction solver
     class(matm), intent(inout) :: matmod !< The material models for this solver
     real(WP), dimension(this%cfg%imino_:,this%cfg%jmino_:,this%cfg%kmino_:), intent(in), optional :: sgs_visc !< The subgrid-scale modeling, passed in
     real(WP), dimension(this%cfg%imino_:,this%cfg%jmino_:,this%cfg%kmino_:), intent(in), optional :: srcU !< Source term from LPT
     real(WP), dimension(this%cfg%imino_:,this%cfg%jmino_:,this%cfg%kmino_:), intent(in), optional :: srcV !< Source term from LPT
     real(WP), dimension(this%cfg%imino_:,this%cfg%jmino_:,this%cfg%kmino_:), intent(in), optional :: srcW !< Source term from LPT
     real(WP), dimension(this%cfg%imino_:,this%cfg%jmino_:,this%cfg%kmino_:), intent(in), optional :: srcE !< Source term from LPT
     real(WP),    intent(in)    :: dt     !< Timestep size over which to advance
     real(WP), dimension(:,:,:), pointer :: div       !< divergence calculated each substep
     real(WP), dimension(:,:,:), pointer :: Uf_y,Uf_z !< X velocity interpolated to other faces
     real(WP), dimension(:,:,:), pointer :: Vf_x,Vf_z !< Y velocity interpolated to other faces
     real(WP), dimension(:,:,:), pointer :: Wf_x,Wf_y !< Z velocity interpolated to other faces
     real(WP), dimension(:,:,:), pointer :: visc_x,visc_y,visc_z !< viscosity interpolated to faces
     integer  :: i,j,k,n,nCFL,ierr
     real(WP) :: buf,myCFL,mydt,spec_heat
     
     ! Set up intermediate divergence
     div =>this%tmp1
     ! Set up temporary face velocity
     Uf_y=>this%tmp2; Vf_z=>this%tmp4; Wf_x=>this%tmp6
     Uf_z=>this%tmp3; Vf_x=>this%tmp5; Wf_y=>this%tmp7
     ! Set up face viscosities
     visc_x=>this%tmp8; visc_y=>this%tmp9; visc_z=>this%tmp10
     
     ! Update temperature
     call matmod%update_temperature(vf,this%Tmptr)
     ! Viscosity and thermal conductivity updated using new temperature and VOF
     call this%get_viscosity(vf,matmod,sgs_visc,visc_x,visc_y,visc_z)
     
     ! Estimate CFL from explicit diffusive and source terms
     buf=0.0_WP
     do k=this%cfg%kmin_,this%cfg%kmax_
       do j=this%cfg%jmin_,this%cfg%jmax_
         do i=this%cfg%imin_,this%cfg%imax_
           ! Viscous CFL
           buf=max(buf,4.0_WP*dt*this%visc(i,j,k)*max(this%cfg%dxi(i),this%cfg%dyi(j),this%cfg%dzi(k))**2/this%RHO(i,j,k))
           spec_heat = ((1.0_WP-vf%VF(i,j,k))*matmod%spec_heat_gas   (this%Tmptr(i,j,k))*this%Grho(i,j,k) &
                       +(       vf%VF(i,j,k))*matmod%spec_heat_liquid(this%Tmptr(i,j,k))*this%Lrho(i,j,k) )
           buf=max(buf,4.0_WP*dt*this%therm_cond(i,j,k)*max(this%cfg%dxi(i),this%cfg%dyi(j),this%cfg%dzi(k))**2/spec_heat)
           ! Gravity CFL (check this)
           buf=max(buf,dt**2*abs(this%gravity(1))*this%cfg%dxi(i), &
                       dt**2*abs(this%gravity(2))*this%cfg%dyi(j), &
                       dt**2*abs(this%gravity(3))*this%cfg%dzi(k))
         end do
       end do
     end do
     call MPI_ALLREDUCE(buf,myCFL,1,MPI_REAL_WP,MPI_MAX,this%cfg%comm,ierr)
     
     ! Calculate sub-step for viscous solver
     nCFL=ceiling(myCFL)
     mydt=dt/(real(nCFL,WP)+epsilon(1.0_WP)) ! This would divide by zero if there is no viscosity, so I added the epsilon
     
     ! Sub-step for stability
     do n=1,nCFL
       ! Perform viscous step
       call diffusion_src_explicit_substep()
       ! Update temperature
       call matmod%update_temperature(vf,this%Tmptr)
       ! Calculate viscosity
       if (n.lt.nCFL) call this%get_viscosity(vf,matmod,sgs_visc,visc_x,visc_y,visc_z)
<<<<<<< HEAD
    end do

    ! Nullify...

  contains

    subroutine diffusion_src_explicit_substep()
      implicit none

=======
     end do
     
     ! Nullify...

contains

     subroutine diffusion_src_explicit_substep()
      implicit none
      
>>>>>>> 397c1541
      real(WP) :: VISCforceX,VISCforceY,VISCforceZ,spongeX
      real(WP) :: VISCIntEnergy,VISCKinEnergy,HEATIntEnergy
      real(WP) :: dUdx,dUdy,dUdz,dVdx,dVdy,dVdz,dWdx,dWdy,dWdz
      real(WP) :: dMUdx,dMUdy,dMUdz
      real(WP) :: div2U,div2V,div2W
      real(WP) :: ddilatationdx,ddilatationdy,ddilatationdz
<<<<<<< HEAD

      integer :: i,j,k,n

=======
      
      integer :: i,j,k,n
      
>>>>>>> 397c1541
      ! Viscous routine operates on face velocities, need to be updated each time
      ! Update traditional face velocity (just interpolated)
      call this%interp_vel_basic(vf,this%Ui,this%Vi,this%Wi,this%U,this%V,this%W)
      ! Apply boundary condtions
      bc_scope = 'velocity'
      call this%apply_bcond(dt,bc_scope)
      ! Calculate other interpolated face velocities (ignore masks)
       call this%interp_vel_basic(vf,this%Vi,this%Wi,this%Ui,Vf_x,Wf_y,Uf_z,use_masks=.false.)
       call this%interp_vel_basic(vf,this%Wi,this%Ui,this%Vi,Wf_x,Uf_y,Vf_z,use_masks=.false.)
       ! BCs not needed, masks are already addressed, nothing used from within boundary
       
       ! Compute divergence and SGS isotropic tensor in each cell
       do k=this%cfg%kmin_,this%cfg%kmax_
         do j=this%cfg%jmin_,this%cfg%jmax_
           do i=this%cfg%imin_,this%cfg%imax_
             div(i,j,k)=( sum(this%divp_x(:,i,j,k)*this%U(i:i+1,j,k)) &
                        + sum(this%divp_y(:,i,j,k)*this%V(i,j:j+1,k)) &
                        + sum(this%divp_z(:,i,j,k)*this%W(i,j,k:k+1)) )
             !tau_kk(i,j,k) = 2.0_WP*CI_visc(i,j,k)*RHO(i,j,k)*(delta_3D(i,j,k)*S(i,j,k))**2
             ! Zero values near wall cells
             !if (minval(vol(i-3:i+3,j-3:j+3,k-3:k+3)).eq.0.0_WP) then
             !eddyVISC(i,j,k) = 0.0_WP
             !   tau_kk  (i,j,k) = 0.0_WP
             !end if
           end do
         end do
       end do
       ! Communicate
       call this%cfg%sync(div)
       !call compressible_boundary_update(tau_kk)
       
       ! Perform viscous update over substep
       do k=this%cfg%kmin_,this%cfg%kmax_
         do j=this%cfg%jmin_,this%cfg%jmax_
           do i=this%cfg%imin_,this%cfg%imax_
             
             dMUdx= sum(this%divp_x(:,i,j,k)*visc_x(i:i+1,j,k))
             dMUdy= sum(this%divp_y(:,i,j,k)*visc_y(i,j:j+1,k))
             dMUdz= sum(this%divp_z(:,i,j,k)*visc_z(i,j,k:k+1))

             dUdx = sum(this%divp_x(:,i,j,k)*this%U(i:i+1,j,k))
             dVdx = sum(this%divp_x(:,i,j,k)*Vf_x  (i:i+1,j,k))
             dWdx = sum(this%divp_x(:,i,j,k)*Wf_x  (i:i+1,j,k))
             
             dUdy = sum(this%divp_y(:,i,j,k)*Uf_y  (i,j:j+1,k))
             dVdy = sum(this%divp_y(:,i,j,k)*this%V(i,j:j+1,k))
             dWdy = sum(this%divp_y(:,i,j,k)*Wf_y  (i,j:j+1,k))
             
             dUdz = sum(this%divp_z(:,i,j,k)*Uf_z  (i,j,k:k+1))
             dVdz = sum(this%divp_z(:,i,j,k)*Vf_z  (i,j,k:k+1))
             dWdz = sum(this%divp_z(:,i,j,k)*this%W(i,j,k:k+1))
             
             div2U = 2.0_WP*( &
                     this%divp_x(1,i,j,k)*(this%divp_x(1,i,j,k)*this%U (i+1,j,k) + this%divp_x(0,i,j,k)*this%Ui(i,j,k)) +&
                     this%divp_x(0,i,j,k)*(this%divp_x(1,i,j,k)*this%Ui(i,j,k)   + this%divp_x(0,i,j,k)*this%U (i,j,k)) +&
                     this%divp_x(1,i,j,k)*(this%divp_y(1,i,j,k)*Uf_y   (i,j+1,k) + this%divp_y(0,i,j,k)*this%Ui(i,j,k)) +&
                     this%divp_y(0,i,j,k)*(this%divp_y(1,i,j,k)*this%Ui(i,j,k)   + this%divp_y(0,i,j,k)*Uf_y   (i,j,k)) +&
                     this%divp_z(1,i,j,k)*(this%divp_z(1,i,j,k)*Uf_z   (i,j,k+1) + this%divp_z(0,i,j,k)*this%Ui(i,j,k)) +&
                     this%divp_z(0,i,j,k)*(this%divp_z(1,i,j,k)*this%Ui(i,j,k)   + this%divp_z(0,i,j,k)*Uf_z   (i,j,k)) )
             div2V = 2.0_WP*( &
                     this%divp_x(1,i,j,k)*(this%divp_x(1,i,j,k)*Vf_x   (i+1,j,k) + this%divp_x(0,i,j,k)*this%Vi(i,j,k)) +&
                     this%divp_x(0,i,j,k)*(this%divp_x(1,i,j,k)*this%Vi(i,j,k)   + this%divp_x(0,i,j,k)*Vf_x   (i,j,k)) +&
                     this%divp_x(1,i,j,k)*(this%divp_y(1,i,j,k)*this%V (i,j+1,k) + this%divp_y(0,i,j,k)*this%Vi(i,j,k)) +&
                     this%divp_y(0,i,j,k)*(this%divp_y(1,i,j,k)*this%Vi(i,j,k)   + this%divp_y(0,i,j,k)*this%V (i,j,k)) +&
                     this%divp_z(1,i,j,k)*(this%divp_z(1,i,j,k)*Vf_z   (i,j,k+1) + this%divp_z(0,i,j,k)*this%Vi(i,j,k)) +&
                     this%divp_z(0,i,j,k)*(this%divp_z(1,i,j,k)*this%Vi(i,j,k)   + this%divp_z(0,i,j,k)*Vf_z   (i,j,k)) )
             div2W = 2.0_WP*( &
                     this%divp_x(1,i,j,k)*(this%divp_x(1,i,j,k)*Wf_x   (i+1,j,k) + this%divp_x(0,i,j,k)*this%Wi(i,j,k)) +&
                     this%divp_x(0,i,j,k)*(this%divp_x(1,i,j,k)*this%Wi(i,j,k)   + this%divp_x(0,i,j,k)*Wf_x   (i,j,k)) +&
                     this%divp_x(1,i,j,k)*(this%divp_y(1,i,j,k)*Wf_y   (i,j+1,k) + this%divp_y(0,i,j,k)*this%Wi(i,j,k)) +&
                     this%divp_y(0,i,j,k)*(this%divp_y(1,i,j,k)*this%Wi(i,j,k)   + this%divp_y(0,i,j,k)*Wf_y   (i,j,k)) +&
                     this%divp_z(1,i,j,k)*(this%divp_z(1,i,j,k)*this%W (i,j,k+1) + this%divp_z(0,i,j,k)*this%Wi(i,j,k)) +&
                     this%divp_z(0,i,j,k)*(this%divp_z(1,i,j,k)*this%Wi(i,j,k)   + this%divp_z(0,i,j,k)*this%W (i,j,k)) )
             
             ddilatationdx = this%divp_x(0,i,j,k)*sum(this%itpi_x(:,i  ,j,k)*div(i-1:i,j,k)) &
                            +this%divp_x(1,i,j,k)*sum(this%itpi_x(:,i+1,j,k)*div(i:i+1,j,k))
             ddilatationdy = this%divp_y(0,i,j,k)*sum(this%itpi_y(:,i,j  ,k)*div(i,j-1:j,k)) &
                            +this%divp_y(1,i,j,k)*sum(this%itpi_y(:,i,j+1,k)*div(i,j:j+1,k))
             ddilatationdz = this%divp_z(0,i,j,k)*sum(this%itpi_z(:,i,j,k  )*div(i,j,k-1:k)) &
                            +this%divp_z(1,i,j,k)*sum(this%itpi_z(:,i,j,k+1)*div(i,j,k:k+1))
             
             ! Compute d/dx_j (tau_ij) for i = 1
             ! (x-direction)
             VISCforceX=dMUdx*(dUdx+dUdx) & ! j = 1
             +dMUdy*(dUdy+dVdx) & ! j = 2
             +dMUdz*(dUdz+dWdx) & ! j = 3
             +this%visc(i,j,k)*div2U &
             -(2.0_WP/3.0_WP)*dMUdx*div(i,j,k) &
             +(1.0_WP/3.0_WP)*this%visc(i,j,k)*ddilatationdx
             
             ! Compute d/dx_j (tau_ij) for i = 2
             ! (y-direction)
             VISCforceY=dMUdx*(dVdx+dUdy) & ! j = 1
             +dMUdy*(dVdy+dVdy) & ! j = 2
             +dMUdz*(dVdz+dWdy) & ! j = 3
             +this%visc(i,j,k)*div2V &
             -(2.0_WP/3.0_WP)*dMUdy*div(i,j,k) &
             +(1.0_WP/3.0_WP)*this%visc(i,j,k)*ddilatationdy
             
             ! Compute d/dx_j (tau_ij) for i = 3
             ! (z-direction)
             VISCforceZ=dMUdx*(dWdx+dUdz) & ! j = 1
             +dMUdy*(dWdy+dVdz) & ! j = 2
             +dMUdz*(dWdz+dWdz) & ! j = 3
             +this%visc(i,j,k)*div2W &
             -(2.0_WP/3.0_WP)*dMUdz*div(i,j,k) &
             +(1.0_WP/3.0_WP)*this%visc(i,j,k)*ddilatationdz
             
             ! Compute the energy source/sink due to viscous effects
             ! d/dx_j (tau_ij  u_i) = tau_ij d/dx_i u_j + u_i d/dx_j (tau_ij)
             !                        ^{internal energy}  ^{kinetic energy}
             VISCKinEnergy=this%Ui(i,j,k)*VISCforceX+this%Vi(i,j,k)*VISCforceY+this%Wi(i,j,k)*VISCforceZ
             ! ^ needs to be multiplied by density ratio
             VISCIntEnergy= this%visc(i,j,k)*(&
             (dUdx*(dUdx+dUdx)+dUdy*(dVdx+dUdy)+dUdz*(dWdx+dUdz) &
             +dVdx*(dUdy+dVdx)+dVdy*(dVdy+dVdy)+dVdz*(dWdy+dVdz) &
             +dWdx*(dUdz+dWdx)+dWdy*(dVdz+dWdy)+dWdz*(dWdz+dWdz))&
             -(2.0_WP/3.0_WP)*div(i,j,k)**2)
             HEATIntEnergy=therm_diffterm(i,j,k)
             ! ^ phase-specific terms are included
             
             ! Add sponge
             !spongeX=(RHO(i,j,k)*sp_vel-rhoU(i,j,k))*sp_coeff*0.5_WP*(tanh((xm(i)-sp_loc)/(2.0_WP*min_meshsize))+1.0_WP)
             ! Perform update from viscous forces
             this%rhoUi(i,j,k)=this%rhoUi(i,j,k)+mydt*VISCforceX!+mydt*eddyVISCforceX+mydt*spongeX!+mydt*STforceX
             this%rhoVi(i,j,k)=this%rhoVi(i,j,k)+mydt*VISCforceY!+mydt*eddyVISCforceY!+mydt*STforceY
             this%rhoWi(i,j,k)=this%rhoWi(i,j,k)+mydt*VISCforceZ!+mydt*eddyVISCforceZ!+mydt*STforceZ
             this%GrhoE(i,j,k)=this%GrhoE(i,j,k) &
                +mydt*this%Grho(i,j,k)/this%RHO(i,j,k)*VISCKinEnergy &
                +mydt*(VISCIntEnergy+HEATIntEnergy)*real(ceiling(1.0_WP-vf%VF(i,j,k)),WP)
             this%LrhoE(i,j,k)=this%LrhoE(i,j,k) &
                +mydt*this%Lrho(i,j,k)/this%RHO(i,j,k)*VISCKinEnergy &
                +mydt*(VISCIntEnergy+HEATIntEnergy)*real(ceiling(       vf%VF(i,j,k)),WP)
             this%GP   (i,j,k)=this%GP   (i,j,k)+mydt*matmod%EOS_gas   (i,j,k,'v')* &
             (VISCIntEnergy + HEATIntEnergy)*real(ceiling(1.0_WP-vf%VF(i,j,k)),WP)
             this%LP   (i,j,k)=this%LP   (i,j,k)+mydt*matmod%EOS_liquid(i,j,k,'v')* &
             (VISCIntEnergy + HEATIntEnergy)*real(ceiling(       vf%VF(i,j,k)),WP)
             
             ! Update with gravity
             this%rhoUi(i,j,k)=this%rhoUi(i,j,k)+mydt*this%RHO (i,j,k)*this%gravity(1)
             this%rhoVi(i,j,k)=this%rhoVi(i,j,k)+mydt*this%RHO (i,j,k)*this%gravity(2)
             this%rhoWi(i,j,k)=this%rhoWi(i,j,k)+mydt*this%RHO (i,j,k)*this%gravity(3)
             this%GrhoE(i,j,k)=this%GrhoE(i,j,k)+mydt*this%Grho(i,j,k)* &
                  (this%gravity(1)*(this%Ui(i,j,k)+0.5_WP*mydt*this%gravity(1)) &
                  +this%gravity(2)*(this%Vi(i,j,k)+0.5_WP*mydt*this%gravity(2)) &
                  +this%gravity(3)*(this%Wi(i,j,k)+0.5_WP*mydt*this%gravity(3)))
             this%LrhoE(i,j,k)=this%LrhoE(i,j,k)+mydt*this%Lrho(i,j,k)* &
                  (this%gravity(1)*(this%Ui(i,j,k)+0.5_WP*mydt*this%gravity(1)) &
                  +this%gravity(2)*(this%Vi(i,j,k)+0.5_WP*mydt*this%gravity(2)) &
                  +this%gravity(3)*(this%Wi(i,j,k)+0.5_WP*mydt*this%gravity(3)))
             ! Include source terms from LPT
             if (present(srcU)) this%rhoUi(i,j,k)=this%rhoUi(i,j,k) + srcU(i,j,k)/real(nCFL,WP)
             if (present(srcV)) this%rhoVi(i,j,k)=this%rhoVi(i,j,k) + srcV(i,j,k)/real(nCFL,WP)
             if (present(srcW)) this%rhoWi(i,j,k)=this%rhoWi(i,j,k) + srcW(i,j,k)/real(nCFL,WP)
             if (present(srcE)) this%GrhoE(i,j,k)=this%GrhoE(i,j,k) + srcE(i,j,k)/real(nCFL,WP)
             ! LPT are liquid droplets, only get energy from gas phase

          end do
       end do
       end do
       
       ! BCs and communication for updated variables
       bc_scope = 'momentum'
       call this%apply_bcond(dt,bc_scope)
       bc_scope = 'energy'
       call this%apply_bcond(dt,bc_scope)
       call this%cfg%sync(this%GP)
       call this%cfg%sync(this%LP)
       
       ! Synchronize velocity with momeentum
       this%Ui=this%rhoUi/this%RHO
       this%Vi=this%rhoVi/this%RHO
       this%Wi=this%rhoWi/this%RHO
       
       return
     end subroutine diffusion_src_explicit_substep
     
     function therm_diffterm(i,j,k) result(heat_term)
       implicit none
       integer  :: i,j,k
       real(WP) :: heat_term
       real(WP) :: div2T,dTdx,dTdy,dTdz
       real(WP) :: dkdx,dkdy,dkdz
       
       ! Calculate finite difference derivatives
       
       div2T = this%divp_x(0,i,j,k)*sum(this%divu_x(:,i  ,j,k)*this%Tmptr(i-1:i,j,k)) &
              +this%divp_x(1,i,j,k)*sum(this%divu_x(:,i+1,j,k)*this%Tmptr(i:i+1,j,k)) &
              +this%divp_y(0,i,j,k)*sum(this%divv_y(:,i,j  ,k)*this%Tmptr(i,j-1:j,k)) &
              +this%divp_y(1,i,j,k)*sum(this%divv_y(:,i,j+1,k)*this%Tmptr(i,j:j+1,k)) &
              +this%divp_z(0,i,j,k)*sum(this%divw_z(:,i,j,k  )*this%Tmptr(i,j,k-1:k)) &
              +this%divp_z(1,i,j,k)*sum(this%divw_z(:,i,j,k+1)*this%Tmptr(i,j,k:k+1))
       
       dTdx = this%divp_x(0,i,j,k)*sum(this%itpi_x(:,i  ,j,k)*this%Tmptr(i-1:i,j,k)) &
             +this%divp_x(1,i,j,k)*sum(this%itpi_x(:,i+1,j,k)*this%Tmptr(i:i+1,j,k))
       dTdy = this%divp_y(0,i,j,k)*sum(this%itpi_y(:,i,j  ,k)*this%Tmptr(i,j-1:j,k)) &
             +this%divp_y(1,i,j,k)*sum(this%itpi_y(:,i,j+1,k)*this%Tmptr(i,j:j+1,k))
       dTdz = this%divp_z(0,i,j,k)*sum(this%itpi_z(:,i,j,k  )*this%Tmptr(i,j,k-1:k)) &
             +this%divp_z(1,i,j,k)*sum(this%itpi_z(:,i,j,k+1)*this%Tmptr(i,j,k:k+1))
             
       dkdx = this%divp_x(0,i,j,k)*sum(this%itpi_x(:,i  ,j,k)*this%therm_cond(i-1:i,j,k)) &
             +this%divp_x(1,i,j,k)*sum(this%itpi_x(:,i+1,j,k)*this%therm_cond(i:i+1,j,k))
       dkdy = this%divp_y(0,i,j,k)*sum(this%itpi_y(:,i,j  ,k)*this%therm_cond(i,j-1:j,k)) &
             +this%divp_y(1,i,j,k)*sum(this%itpi_y(:,i,j+1,k)*this%therm_cond(i,j:j+1,k))
       dkdz = this%divp_z(0,i,j,k)*sum(this%itpi_z(:,i,j,k  )*this%therm_cond(i,j,k-1:k)) &
             +this%divp_z(1,i,j,k)*sum(this%itpi_z(:,i,j,k+1)*this%therm_cond(i,j,k:k+1))
       
       ! Calculate heat conduction term
       heat_term = dkdx*dTdx+dkdy*dTdy+dkdz*dTdz+this%therm_cond(i,j,k)*div2T
       
       return
     end function therm_diffterm

     
   end subroutine diffusion_src_explicit_step

   subroutine pressureproj_prepare(this,dt,vf,matmod,contact_model)
     use vfs_class, only : vfs
     use matm_class, only: matm
     implicit none
     class(mast), intent(inout) :: this
     class(vfs),  intent(in)    :: vf
     class(matm), intent(inout) :: matmod
     real(WP),    intent(in)    :: dt
     integer, intent(in), optional :: contact_model
     real(WP), dimension(:,:,:), pointer :: termU,termV,termW

     ! Designate the use of temporary arrays
     termU => this%tmp1; termV => this%tmp2; termW =>this%tmp3
     ! Calculate terms for modified velocity interpolation
     call this%terms_modified_face_velocity(vf,termU,termV,termW)
     ! Perform modified velocity interpolation
     call this%interp_vel_full(vf,dt,this%Ui,this%Vi,this%Wi,termU,termV,termW,this%U,this%V,this%W)
     ! Disassociate pointers at end of use
     nullify(termU,termV,termW)
     ! Address BCs of velocity field
     bc_scope = 'velocity'
     call this%apply_bcond(dt,bc_scope)
     ! Calculate mixed advected pressure and bulk modulus
     call this%harmonize_advpressure_bulkmod(vf,matmod)
     ! Calculate pressure jump
     call this%update_surface_tension_jump(vf,contact_model)
     ! Calculate LHS operator of Helmholtz equation
     call this%update_Helmholtz_LHS(dt)
     ! Calculate RHS of Helmholtz equation
     call this%update_Helmholtz_RHS(dt)
     ! Boundary conditions will be needed for pressure equation if dirichlet or fixed gradient is used.
     ! These boundary conditions could be applied by the user directly, though.
     ! (For Neumann pressure BCs, nothing needs to be done)

   end subroutine pressureproj_prepare

   subroutine pressureproj_correct(this,dt,vf,DP)
     use vfs_class, only : vfs
     implicit none
     class(mast), intent(inout) :: this
     class(vfs),  intent(inout) :: vf
     real(WP),    intent(in)    :: dt
     real(WP), dimension(this%cfg%imino_:,this%cfg%jmino_:,this%cfg%kmino_:), intent(inout) :: DP
     real(WP), dimension(:,:,:), pointer :: DP_U,DP_V,DP_W
     real(WP) :: vol_l,vol_r,rho_l,rho_r
     real(WP), dimension(0:1) :: jumpx,jumpy,jumpz,rho_f
     integer :: i,j,k
     ! Set up temporary array
     DP_U=>this%tmp1; DP_V=>this%tmp2; DP_W=>this%tmp3

     ! Correct face velocity and calculate incremental face pressure
     do k=this%cfg%kmin_,this%cfg%kmax_+1
        do j=this%cfg%jmin_,this%cfg%jmax_+1
           do i=this%cfg%imin_,this%cfg%imax_+1
               ! Update face pressure and density in X
               rho_f(1)=0.0_WP; vol_r=sum(vf%Gvol(0,:,:,i  ,j,k)+vf%Lvol(0,:,:,i  ,j,k))
               if (vol_r.gt.0.0_WP.and.this%mask(i  ,j,k).eq.0) &
                    rho_f(1)=(sum(vf%Gvol(0,:,:,i  ,j,k))*this%Grho(i  ,j,k)&
                             +sum(vf%Lvol(0,:,:,i  ,j,k))*this%Lrho(i  ,j,k))
               rho_f(0)=0.0_WP; vol_l=sum(vf%Gvol(1,:,:,i-1,j,k)+vf%Lvol(1,:,:,i-1,j,k))
               if (vol_l.gt.0.0_WP.and.this%mask(i-1,j,k).eq.0) &
                    rho_f(0)=(sum(vf%Gvol(1,:,:,i-1,j,k))*this%Grho(i-1,j,k)&
                             +sum(vf%Lvol(1,:,:,i-1,j,k))*this%Lrho(i-1,j,k))
               if (sum(rho_f).gt.0.0_WP) then
                  DP_U(i,j,k)=2.0_WP*sum(this%itpi_x(:,i,j,k)*DP(i-1:i,j,k))&
                       -sum(this%itpi_x(:,i,j,k)*rho_f*DP(i-1:i,j,k)) / &
                       (sum(this%itpi_x(:,i,j,k)*rho_f) + tiny(1.0_WP))
                  this%U(i,j,k)=this%U(i,j,k)-dt*(&
                       sum(this%divu_x(:,i,j,k)*DP(i-1:i,j,k))&
                       -this%DPjx(i,j,k))/this%rho_U(i,j,k)
               end if
               ! Update face pressure and density in Y
               rho_f(1)=0.0_WP; vol_r=sum(vf%Gvol(:,0,:,i,j  ,k)+vf%Lvol(:,0,:,i,j  ,k))
               if (vol_r.gt.0.0_WP.and.this%mask(i,j  ,k).eq.0) &
                    rho_f(1)=(sum(vf%Gvol(:,0,:,i,j  ,k))*this%Grho(i,j  ,k)&
                             +sum(vf%Lvol(:,0,:,i,j  ,k))*this%Lrho(i,j  ,k))
               rho_f(0)=0.0_WP; vol_l=sum(vf%Gvol(:,1,:,i,j-1,k)+vf%Lvol(:,1,:,i,j-1,k))
               if (vol_l.gt.0.0_WP.and.this%mask(i,j+1,k).eq.0) &
                    rho_f(0)=(sum(vf%Gvol(:,1,:,i,j-1,k))*this%Grho(i,j-1,k)&
                             +sum(vf%Lvol(:,1,:,i,j-1,k))*this%Lrho(i,j-1,k))
               if (sum(rho_f).gt.0.0_WP) then
                  DP_V(i,j,k)=2.0_WP*sum(this%itpi_y(:,i,j,k)*DP(i,j-1:j,k))&
                       -sum(this%itpi_y(:,i,j,k)*rho_f*DP(i,j-1:j,k)) / &
                       (sum(this%itpi_y(:,i,j,k)*rho_f) + tiny(1.0_WP))
                  this%V(i,j,k)=this%V(i,j,k)-dt*(&
                       sum(this%divv_y(:,i,j,k)*DP(i,j-1:j,k))&
                       -this%DPjy(i,j,k))/this%rho_V(i,j,k)
               end if
               ! Update face pressure and density in Z
               rho_f(1)=0.0_WP; vol_r=sum(vf%Gvol(:,:,0,i,j,k  )+vf%Lvol(:,:,0,i,j,k  ))
               if (vol_r.gt.0.0_WP.and.this%mask(i,j,k  ).eq.0) &
                    rho_f(1)=(sum(vf%Gvol(:,:,0,i,j,k  ))*this%Grho(i,j,k  )&
                             +sum(vf%Lvol(:,:,0,i,j,k  ))*this%Lrho(i,j,k  ))
               rho_f(0)=0.0_WP; vol_l=sum(vf%Gvol(:,:,1,i,j,k-1)+vf%Lvol(:,:,1,i,j,k-1))
               if (vol_l.gt.0.0_WP.and.this%mask(i,j,k+1).eq.0) &
                    rho_f(0)=(sum(vf%Gvol(:,:,1,i,j,k-1))*this%Grho(i,j,k-1)&
                             +sum(vf%Lvol(:,:,1,i,j,k-1))*this%Lrho(i,j,k-1))
               if (sum(rho_f).gt.0.0_WP) then
                  DP_W(i,j,k)=2.0_WP*sum(this%itpi_z(:,i,j,k)*DP(i,j,k-1:k))&
                       -sum(this%itpi_z(:,i,j,k)*rho_f*DP(i,j,k-1:k)) / &
                       (sum(this%itpi_z(:,i,j,k)*rho_f) + tiny(1.0_WP))
                  this%W(i,j,k)=this%W(i,j,k)-dt*(&
                       sum(this%divw_z(:,i,j,k)*DP(i,j,k-1:k))&
                       -this%DPjz(i,j,k))/this%rho_W(i,j,k)
               end if
            end do
         end do
      end do
      
      ! BCs
      bc_scope = 'velocity'
      call this%apply_bcond(dt,bc_scope)
      call this%apply_bcond_facepressure(DP_U,DP_V,DP_W)

     ! Correct cell-centered quantities
     do k=this%cfg%kmin_,this%cfg%kmax_
        do j=this%cfg%jmin_,this%cfg%jmax_
           do i=this%cfg%imin_,this%cfg%imax_
              ! No need to calculate terms inside of wall cell or masked BC
              if (this%mask(i,j,k).gt.0) cycle

              ! r and l are with respect to the cell here, not a face
              rho_l=sum(vf%Gvol(0,:,:,i,j,k))*this%Grho(i,j,k)+sum(vf%Lvol(0,:,:,i,j,k))*this%Lrho(i,j,k)
              rho_r=sum(vf%Gvol(1,:,:,i,j,k))*this%Grho(i,j,k)+sum(vf%Lvol(1,:,:,i,j,k))*this%Lrho(i,j,k)
              jumpx(0)=rho_l*this%DPjx(i  ,j,k)/(this%rho_U(i  ,j,k)*this%cfg%vol(i,j,k))
              jumpx(1)=rho_r*this%DPjx(i+1,j,k)/(this%rho_U(i+1,j,k)*this%cfg%vol(i,j,k))
              rho_l=sum(vf%Gvol(:,0,:,i,j,k))*this%Grho(i,j,k)+sum(vf%Lvol(:,0,:,i,j,k))*this%Lrho(i,j,k)
              rho_r=sum(vf%Gvol(:,1,:,i,j,k))*this%Grho(i,j,k)+sum(vf%Lvol(:,1,:,i,j,k))*this%Lrho(i,j,k)
              jumpy(0)=rho_l*this%DPjy(i,j  ,k)/(this%rho_V(i,j  ,k)*this%cfg%vol(i,j,k))
              jumpy(1)=rho_r*this%DPjy(i,j+1,k)/(this%rho_V(i,j+1,k)*this%cfg%vol(i,j,k))
              rho_l=sum(vf%Gvol(:,:,0,i,j,k))*this%Grho(i,j,k)+sum(vf%Lvol(:,:,0,i,j,k))*this%Lrho(i,j,k)
              rho_r=sum(vf%Gvol(:,:,1,i,j,k))*this%Grho(i,j,k)+sum(vf%Lvol(:,:,1,i,j,k))*this%Lrho(i,j,k)
              jumpz(0)=rho_l*this%DPjz(i,j,k  )/(this%rho_W(i,j,k  )*this%cfg%vol(i,j,k))
              jumpz(1)=rho_r*this%DPjz(i,j,k+1)/(this%rho_W(i,j,k+1)*this%cfg%vol(i,j,k))

              ! Update momentum in X
              this%rhoUi(i,j,k)=this%rhoUi(i,j,k)-dt*((DP_U(i+1,j,k)-DP_U(i,j,k))*this%cfg%dxi(i)-sum(jumpx))
              ! Update momentum in Y
              this%rhoVi(i,j,k)=this%rhoVi(i,j,k)-dt*((DP_V(i,j+1,k)-DP_V(i,j,k))*this%cfg%dyi(j)-sum(jumpy))
              ! Update momentum in Z
              this%rhoWi(i,j,k)=this%rhoWi(i,j,k)-dt*((DP_W(i,j,k+1)-DP_W(i,j,k))*this%cfg%dzi(k)-sum(jumpz))

	            ! Update gas total energy
              this%GrhoE(i,j,k) = this%GrhoE(i,j,k) - dt*( this%Grho(i,j,k)/this%RHO(i,j,k)*&
                   ( sum(this%divp_x(:,i,j,k)*this%U(i:i+1,j,k)*DP_U(i:i+1,j,k)) &
                   + sum(this%divp_y(:,i,j,k)*this%V(i,j:j+1,k)*DP_V(i,j:j+1,k)) &
                   + sum(this%divp_z(:,i,j,k)*this%W(i,j,k:k+1)*DP_W(i,j,k:k+1)) &
                   - sum(this%DPjx(i:i+1,j,k)*this%U(i:i+1,j,k)) &
                   - sum(this%DPjy(i,j:j+1,k)*this%V(i,j:j+1,k)) &
                   - sum(this%DPjz(i,j,k:k+1)*this%W(i,j,k:k+1)) ) + &
                   ( sum(this%divp_x(:,i,j,k)*this%U(i:i+1,j,k)) &
                   + sum(this%divp_y(:,i,j,k)*this%V(i,j:j+1,k)) &
                   + sum(this%divp_z(:,i,j,k)*this%W(i,j,k:k+1)) )*(DP(i,j,k)* &
                   (real(ceiling(1.0_WP-vf%VF(i,j,k)),WP)-this%Grho(i,j,k)/this%RHO(i,j,k)) &
                   - (       vf%VF(i,j,k))*this%dHpjump(i,j,k) ) )

              ! Update liquid total energy
              this%LrhoE(i,j,k) = this%LrhoE(i,j,k) - dt*( this%Lrho(i,j,k)/this%RHO(i,j,k)*&
                   ( sum(this%divp_x(:,i,j,k)*this%U(i:i+1,j,k)*DP_U(i:i+1,j,k)) &
                   + sum(this%divp_y(:,i,j,k)*this%V(i,j:j+1,k)*DP_V(i,j:j+1,k)) &
                   + sum(this%divp_z(:,i,j,k)*this%W(i,j,k:k+1)*DP_W(i,j,k:k+1)) &
                   - sum(this%DPjx(i:i+1,j,k)*this%U(i:i+1,j,k)) &
                   - sum(this%DPjy(i,j:j+1,k)*this%V(i,j:j+1,k)) &
                   - sum(this%DPjz(i,j,k:k+1)*this%W(i,j,k:k+1)) ) + &
                   ( sum(this%divp_x(:,i,j,k)*this%U(i:i+1,j,k)) &
                   + sum(this%divp_y(:,i,j,k)*this%V(i,j:j+1,k)) &
                   + sum(this%divp_z(:,i,j,k)*this%W(i,j,k:k+1)) )*(DP(i,j,k)* &
                   (real(ceiling(       vf%VF(i,j,k)),WP)-this%Lrho(i,j,k)/this%RHO(i,j,k)) &
                   + (1.0_WP-vf%VF(i,j,k))*this%dHpjump(i,j,k) ) )

           end do
        end do
     end do

     ! Transfer current jump to old
     this%dHpjump = this%Hpjump

     ! BCs
     bc_scope = 'momentum'
     call this%apply_bcond(dt,bc_scope)
     bc_scope = 'energy'
     call this%apply_bcond(dt,bc_scope)

     ! Calculate other quantities
     this%Ui=this%rhoUi/this%RHO
     this%Vi=this%rhoVi/this%RHO
     this%Wi=this%rhoWi/this%RHO
     
     ! End use of temporary memory
     nullify(DP_U,DP_V,DP_W)

   end subroutine pressureproj_correct

   subroutine pressure_relax(this,vf,matmod,relax_model)
     use vfs_class,  only: vfs, VFlo, VFhi
     use matm_class, only: matm
     implicit none
     class(mast), intent(inout) :: this
     class(vfs),  intent(inout) :: vf
     class(matm), intent(inout) :: matmod
     integer, intent(in) :: relax_model
     real(WP) :: KE
     logical  :: Gflag, Lflag, Gf, Lf
     integer  :: i,j,k

     ! Loop through domain and relax multiphase cells
     do k=this%cfg%kmino_,this%cfg%kmaxo_
        do j=this%cfg%jmino_,this%cfg%jmaxo_
           do i=this%cfg%imino_,this%cfg%imaxo_
              ! Skip wall cells and masked BCs
              if (this%mask(i,j,k).gt.0) cycle
              ! Determine if multiphase cell
              if ((vf%VF(i,j,k).ge.VFlo).and.(vf%VF(i,j,k).le.VFhi)) then
                select case (relax_model)
                case (mech_egy_mech_hhz)
                  ! Mechanical relaxation
                  call this%pressure_relax_one(vf,matmod,i,j,k)
                case (thermmech_egy_mech_hhz) !,thermmech_egy_therm_hhz
                  ! Thermo-mechanical relaxation
                  call this%pressure_thermal_relax_one(vf,matmod,i,j,k)
                end select
              end if
              ! Update temperature globally, having changed during prior iteration and relaxation
              this%Tmptr(i,j,k)=matmod%get_local_temperature(vf,i,j,k,this%Tmptr(i,j,k))
           end do
        end do
     end do

     ! Update phase interface to match VF field, etc.
     ! (Mimics the end of vf%advance())
     call vf%remove_flotsams()
     call vf%advect_interface(0.0_WP,this%U,this%V,this%W)
     call vf%build_interface()
     !call vf%update_band()
     call vf%remove_sheets()
     call vf%polygonalize_interface()
     !call vf%distance_from_polygon()
     call vf%subcell_vol()
     call vf%get_curvature()
     call vf%reset_moments()
     ! * Band and distance information should not be needed
     ! * Interface information won't be used before interface changes
     !   Just VOF and barycenter values
     ! * Relaxation is assumed to be instantaneous, so advect_interface happens over dt=0

     ! Correct bad energy values if permitted
     if (this%energy_fix) then
        Gflag = .false.; Lflag = .false.
        do k=this%cfg%kmino_,this%cfg%kmaxo_
           do j=this%cfg%jmino_,this%cfg%jmaxo_
              do i=this%cfg%imino_,this%cfg%imaxo_
                 ! Skip wall cells and masked BCs
                 if (this%mask(i,j,k).gt.0) cycle
                 ! Calculate kinematic KE
                 KE = 0.5_WP*(this%Ui(i,j,k)**2+this%Vi(i,j,k)**2+this%Wi(i,j,k)**2)
                 ! Alter energy if needed
                 Gf = .false.; Lf = .false.
                 call matmod%fix_energy(vf%VF(i,j,k),KE,this%P(i,j,k),this%sigma*vf%curv(i,j,k),i,j,k,Gflag,Lflag)
                 ! If energy has been altered, update temperature
                 if (Gf.or.Lf) this%Tmptr(i,j,k) = matmod%get_local_temperature(vf,i,j,k,this%Tmptr(i,j,k))
                 ! Update flags
                 Gflag = (Gflag.or.Gf); Lflag = (Lflag.or.Lf)
              end do
           end do
        end do

        if (Gflag.or.Lflag) then
           print*,'Energy fixed during timestep: Gas ',Gflag,'Liquid ',Lflag
        end if
     end if
                 
     return
   end subroutine pressure_relax

   subroutine pressure_relax_one(this,vf,matmod,i,j,k)
     use vfs_class, only: vfs, VFlo, VFhi
     use matm_class, only: matm
     implicit none
     class(mast), intent(inout) :: this
     class(vfs),  intent(inout) :: vf
     class(matm), intent(inout) :: matmod
     integer,     intent(in)    :: i,j,k
     real(WP) :: KE,Pint,buf_VF,detmnt
     real(WP) :: Peq,dVF,oVF,my_pjump
     real(WP) :: rGrhoE,rLrhoE,rGrho,rLrho,rGIE,rLIE
     real(WP), dimension(4) :: VF_terms
     real(WP), dimension(3) :: quad_terms
     real(WP), dimension(2) :: Pint_terms
     real(WP), parameter :: lelim = 0.1_WP
     real(WP), parameter :: gelim = 1.0_WP-lelim
     real(WP), parameter :: Plo = 1e-8_WP

     ! Calculate kinetic energy without the density
     KE  = 0.5_WP*(this%Ui(i,j,k)**2+this%Vi(i,j,k)**2+this%Wi(i,j,k)**2)

     ! Store old VF value
     oVF = vf%VF(i,j,k)
     ! Store pressure jump
     my_pjump = this%sigma*vf%curv(i,j,k)

     ! Get coefficients for quadratic equation
     call matmod%EOS_relax_quad(i,j,k,vf%VF(i,j,k),this%srcVF(i,j,k),my_pjump,&
          this%LrhoSS2(i,j,k),this%GrhoSS2(i,j,k),      VF_terms,quad_terms,Pint_terms)
     
     ! Check if solution can exist
     detmnt = quad_terms(2)**2-4.0_WP*quad_terms(1)*quad_terms(3)
     if (detmnt.lt.0.0_WP) then
        if (i.ge.this%cfg%imin_.and.i.le.this%cfg%imax_.and. &
             j.ge.this%cfg%jmin_.and.j.le.this%cfg%jmax_.and. &
             k.ge.this%cfg%kmin_.and.k.le.this%cfg%kmax_) then
           print*,'Ptherm relax could not be performed(1)',i,j,k,'oVF',oVF, &
                'detmnt',detmnt,'Pliq',matmod%EOS_liquid(i,j,k,'p'),'Pgas',matmod%EOS_gas(i,j,k,'p')
        end if
        return
     end if
     
     ! Solve quadratic equation for equilibrium pressure
     Peq = (-quad_terms(2) + sqrt(detmnt))/(2.0_WP*quad_terms(1))
     
     ! Use equilibrium pressure to calculate the new VF,
     ! and check if it is not NaN. Let bounds be handled later.
     buf_VF = (VF_terms(1)*Peq+VF_terms(2))/(VF_terms(3)*Peq+VF_terms(4))
     if (buf_VF.ne.buf_VF.or.&
          (Peq+matmod%Pref_g-my_pjump.lt.Plo.and.oVF.le.gelim).or.&
          (Peq+matmod%Pref_l.lt.Plo.and.oVF.ge.lelim)) then
        if (i.ge.this%cfg%imin_.and.i.le.this%cfg%imax_.and. &
             j.ge.this%cfg%jmin_.and.j.le.this%cfg%jmax_.and. &
             k.ge.this%cfg%kmin_.and.k.le.this%cfg%kmax_) then
           print*,'P relax could not be performed(2)',i,j,k,'oVF',oVF,'VF*',buf_VF, &
                'Peq',Peq,'Pliq',matmod%EOS_liquid(i,j,k,'p'),'Pgas',matmod%EOS_gas(i,j,k,'p')
        end if
        return
     end if

     ! Calculate how much VF changes from unrelaxed state
     dVF = buf_VF - (oVF-this%srcVF(i,j,k))
     ! Calculate interface pressure according to temporal interpolation and acoustic impedances
     Pint = Pint_terms(1)*Peq+Pint_terms(2)
     ! Use the VF increment and Pint to calculate the change of the internal energy
     ! Store "relaxed" values with prefix r
     if (buf_VF.le.VFhi.and.buf_VF.ge.VFlo) then
        ! Calculate total energy 
        rLrhoE = (oVF*this%LrhoE(i,j,k) - Pint*dVF)/buf_VF
        rGrhoE = ((1.0_WP-oVF)*this%GrhoE(i,j,k) + Pint*dVF)/(1.0_WP-buf_VF)
        ! Adjust phase quantities now that the volume fraction has changed
        rLrho  = oVF*this%Lrho(i,j,k)/buf_VF
        rGrho  = (1.0_WP-oVF)*this%Grho(i,j,k)/(1.0_WP-buf_VF)
        ! Calculate relaxed internal energy of each phase
        rLIE   = rLrhoE-rLrho*KE
        rGIE   = rGrhoE-rGrho*KE
     end if

     ! Go through cases according to the values found
     ! Check for VF bounds, then for bad values
     if (buf_VF.gt.VFhi) then
        vf%VF(i,j,k) = 1.0_WP
        this%LrhoE(i,j,k) = oVF*this%LrhoE(i,j,k) + (1.0_WP-oVF)*this%GrhoE(i,j,k)
        this%GrhoE(i,j,k) = 0.0_WP
        this%Lrho (i,j,k) = oVF*this%Lrho(i,j,k)
        this%Grho (i,j,k) = 0.0_WP
     else if (buf_VF.lt.VFlo) then
        vf%VF(i,j,k) = 0.0_WP
        this%GrhoE(i,j,k) = (1.0_WP-oVF)*this%GrhoE(i,j,k) + oVF*this%LrhoE(i,j,k)
        this%LrhoE(i,j,k) = 0.0_WP
        this%Grho (i,j,k) = (1.0_WP-oVF)*this%Grho(i,j,k)
        this%Lrho (i,j,k) = 0.0_WP
     else if (rGIE.lt.Plo.and.oVF.gt.gelim) then
        ! If equilibrium gas energy is negative, leave other values unchanged
        if (i.ge.this%cfg%imin_.and.i.le.this%cfg%imax_.and. &
             j.ge.this%cfg%jmin_.and.j.le.this%cfg%jmax_.and. &
             k.ge.this%cfg%kmin_.and.k.le.this%cfg%kmax_) then
           print*,'Gas phase eliminated in P relax(3)',i,j,k,'oVF',oVF,'VF*',buf_VF, &
                'Peq-pjump',Peq-my_pjump,'Pliq',matmod%EOS_liquid(i,j,k,'p'), &
                'Grhoe0',this%GrhoE(i,j,k)-this%Grho(i,j,k)*KE,'Grho0',this%Grho(i,j,k)
        end if
        vf%VF(i,j,k) = 1.0_WP
        this%LrhoE(i,j,k) = this%LrhoE(i,j,k)
        this%GrhoE(i,j,k) = 0.0_WP
        this%Lrho (i,j,k) = this%Lrho(i,j,k)
        this%Grho (i,j,k) = 0.0_WP
     else if (rLIE.lt.Plo.and.oVF.lt.lelim) then
        ! If equilibrium liquid energy is negative, leave other values unchanged
        if (i.ge.this%cfg%imin_.and.i.le.this%cfg%imax_.and. &
             j.ge.this%cfg%jmin_.and.j.le.this%cfg%jmax_.and. &
             k.ge.this%cfg%kmin_.and.k.le.this%cfg%kmax_) then
           print*,'Liq phase eliminated in P relax(4)',i,j,k,'oVF',oVF,'VF*',buf_VF, &
                'Peq',Peq,'Pgas',matmod%EOS_gas(i,j,k,'p'), &
                'Lrhoe0',this%LrhoE(i,j,k)-this%Lrho(i,j,k)*KE,'Lrho0',this%Lrho(i,j,k)
        end if
        vf%VF(i,j,k) = 0.0_WP
        this%GrhoE(i,j,k) = this%GrhoE(i,j,k)
        this%LrhoE(i,j,k) = 0.0_WP
        this%Grho (i,j,k) = this%Grho(i,j,k)
        this%Lrho (i,j,k) = 0.0_WP
     else if (Peq+matmod%Pref_g-my_pjump.lt.Plo.and.oVF.gt.gelim) then
        ! If equilibrium pressure is negative, let liquid phase take the energy
        if (i.ge.this%cfg%imin_.and.i.le.this%cfg%imax_.and. &
             j.ge.this%cfg%jmin_.and.j.le.this%cfg%jmax_.and. &
             k.ge.this%cfg%kmin_.and.k.le.this%cfg%kmax_) then
           print*,'Gas phase eliminated in P relax(5)',i,j,k,'oVF',oVF,'VF*',buf_VF, &
                'Peq-pjump',Peq-my_pjump,'Pliq',matmod%EOS_liquid(i,j,k,'p'), &
                'Grhoe0',this%GrhoE(i,j,k)-this%Grho(i,j,k)*KE,'Grho0',this%Grho(i,j,k)
        end if
        vf%VF(i,j,k) = 1.0_WP
        this%LrhoE(i,j,k) = oVF*this%LrhoE(i,j,k) + max((1.0_WP-oVF)*this%GrhoE(i,j,k),0.0_WP)
        this%GrhoE(i,j,k) = 0.0_WP
        this%Lrho (i,j,k) = oVF*this%Lrho(i,j,k) ! + (1.0_WP-oVF)*Grho(i,j,k)
        this%Grho (i,j,k) = 0.0_WP
     else if (Peq+matmod%Pref_l.lt.Plo.and.oVF.lt.lelim) then
        ! If equilibrium pressure is negative, let gas phase take energy
        if (i.ge.this%cfg%imin_.and.i.le.this%cfg%imax_.and. &
             j.ge.this%cfg%jmin_.and.j.le.this%cfg%jmax_.and. &
             k.ge.this%cfg%kmin_.and.k.le.this%cfg%kmax_) then
           print*,'Liq phase eliminated in P relax(6)',i,j,k,'oVF',oVF,'VF*',buf_VF, &
                'Peq',Peq,'Pgas',matmod%EOS_gas(i,j,k,'p'), &
                'Lrhoe0',this%LrhoE(i,j,k)-this%Lrho(i,j,k)*KE,'Lrho0',this%Lrho(i,j,k)
        end if
        vf%VF(i,j,k) = 0.0_WP
        this%GrhoE(i,j,k) = (1.0_WP-oVF)*this%GrhoE(i,j,k) + max(oVF*this%LrhoE(i,j,k),0.0_WP)
        this%LrhoE(i,j,k) = 0.0_WP
        this%Grho (i,j,k) = (1.0_WP-oVF)*this%Grho(i,j,k) ! + oVF*Lrho(i,j,k)
        this%Lrho (i,j,k) = 0.0_WP
     else
        ! Check for errant energy values
        if (min(rGIE,rLIE,Peq+matmod%Pref_g-my_pjump,Peq+matmod%Pref_l).lt.Plo) then
           if (i.ge.this%cfg%imin_.and.i.le.this%cfg%imax_.and. &
                j.ge.this%cfg%jmin_.and.j.le.this%cfg%jmax_.and. &
                k.ge.this%cfg%kmin_.and.k.le.this%cfg%kmax_) then
              print*,'P relax could not be performed(7)',i,j,k,'oVF',oVF,'VF*',buf_VF, &
                   'Peq+Pref_l',Peq+matmod%Pref_l,'Peq+Pref_g-pjump',Peq+matmod%Pref_g-my_pjump, &
                   'rGrhoe',rGIE,'rLrhoe',rLIE
           end if
           return
        end if

        ! Set VF, rhoE, rho to relaxed values (made it past all the conditionals)
        vf%VF(i,j,k) = buf_VF
        this%LrhoE(i,j,k) = rLrhoE
        this%GrhoE(i,j,k) = rGrhoE
        this%Lrho (i,j,k) = rLrho
        this%Grho (i,j,k) = rGrho
     end if
     
     return
   end subroutine pressure_relax_one
   
   subroutine pressure_thermal_relax_one(this,vf,matmod,i,j,k)
     use vfs_class, only: vfs, VFlo, VFhi
     use matm_class, only: matm, constant
     implicit none
     class(mast), intent(inout) :: this
     class(vfs),  intent(inout) :: vf
     class(matm), intent(inout) :: matmod
     integer,     intent(in)    :: i,j,k
     integer  :: n
     real(WP) :: KE,buf_VF,detmnt,cvg_p,re1,re2,T1,T2
     real(WP) :: Peq,Pold,Pnorm,oVF,my_pjump
     real(WP) :: rGrhoE,rLrhoE,rGrho,rLrho,rGIE,rLIE,D_rhoe
     real(WP), dimension(4) :: VF_terms
     real(WP), dimension(3) :: quad_terms
     integer , parameter :: n_loop = 10
     real(WP), parameter :: tol_p = 1e-5
     real(WP), parameter :: lelim = 0.1_WP
     real(WP), parameter :: gelim = 1.0_WP-lelim
     real(WP), parameter :: Plo = 1e-8_WP

     ! Calculate kinetic energy without the density
     KE  = 0.5_WP*(this%Ui(i,j,k)**2+this%Vi(i,j,k)**2+this%Wi(i,j,k)**2)

     ! Store old VF value
     oVF = vf%VF(i,j,k)
     ! Store pressure jump
     my_pjump = this%sigma*vf%curv(i,j,k)
     ! Set initial guesses and loop quantities
     this%Tmptr(i,j,k) = matmod%get_local_temperature(vf,i,j,k,this%Tmptr(i,j,k))
     T1 = this%Tmptr(i,j,k); T2 = this%Tmptr(i,j,k)
     Pnorm = abs(oVF*matmod%EOS_liquid(i,j,k,'p') + (1.0_WP-oVF)*matmod%EOS_gas(i,j,k,'p'))
     n = 0; cvg_p = 1.0_WP; Pold = Pnorm
     
     ! Begin loop (for temperature-dependent cv)
     do while (cvg_p.gt.tol_p.and.n.lt.n_loop)
       
       ! Get coefficients for quadratic equation
       call matmod%EOS_thermal_relax_quad(i,j,k,oVF,my_pjump, &
                 matmod%spec_heat_liquid(T1),matmod%spec_heat_gas(T2), &
                 VF_terms,quad_terms)
       
       ! Check if solution can exist
       detmnt = quad_terms(2)**2-4.0_WP*quad_terms(1)*quad_terms(3)
       if (detmnt.lt.0.0_WP) then
         if (i.ge.this%cfg%imin_.and.i.le.this%cfg%imax_.and. &
             j.ge.this%cfg%jmin_.and.j.le.this%cfg%jmax_.and. &
             k.ge.this%cfg%kmin_.and.k.le.this%cfg%kmax_) then
             print*,'Ptherm relax could not be performed(1)',i,j,k,'oVF',oVF, &
             'detmnt',detmnt,'Pliq',matmod%EOS_liquid(i,j,k,'p'),'Pgas',matmod%EOS_gas(i,j,k,'p')
         end if
         return
       end if
     
       ! Solve quadratic equation for equilibrium pressure
       Peq = (-quad_terms(2) + sqrt(detmnt))/(2.0_WP*quad_terms(1))
       ! Use equilibrium pressure to calculate the new VF
       buf_VF = (VF_terms(1)*Peq+VF_terms(2))/(VF_terms(3)*Peq+VF_terms(4))
       
       ! Check if new VF not NaN. Let bounds be handled later.
       if (buf_VF.ne.buf_VF.or.&
          (Peq+matmod%Pref_g-my_pjump.lt.Plo.and.oVF.le.gelim).or.&
          (Peq+matmod%Pref_l.lt.Plo.and.oVF.ge.lelim)) then
          if (i.ge.this%cfg%imin_.and.i.le.this%cfg%imax_.and. &
              j.ge.this%cfg%jmin_.and.j.le.this%cfg%jmax_.and. &
              k.ge.this%cfg%kmin_.and.k.le.this%cfg%kmax_) then
              print*,'P relax could not be performed(2)',i,j,k,'oVF',oVF,'VF*',buf_VF, &
              'Peq',Peq,'Pliq',matmod%EOS_liquid(i,j,k,'p'),'Pgas',matmod%EOS_gas(i,j,k,'p')
          end if
          return
       end if
       
       ! If cell becomes single-phase, exit
       if ((buf_VF.gt.VFhi).or.(buf_VF.lt.VFlo)) exit
       
       ! Calculate relaxed phase densities
       rLrho  = (       oVF)*this%Lrho(i,j,k)/(       buf_VF)
       rGrho  = (1.0_WP-oVF)*this%Grho(i,j,k)/(1.0_WP-buf_VF)
       ! Update temperature of each phase according to equilibrium pressure
       T1 = matmod%EOS_temp(Peq         ,rLrho,matmod%spec_heat_liquid(T1),'liquid')
       T2 = matmod%EOS_temp(Peq-my_pjump,rGrho,matmod%spec_heat_gas(T2),   'gas')
       
       ! If properties are constant, exit after one iteration
       if ((matmod%M_cv_l.eq.constant).and.(matmod%M_cv_g.eq.constant)) exit
       
       ! Prepare for next iteration and calculate loop criteria
       n = n + 1
       cvg_p = abs(Peq-Pold)/Pnorm
       Pold = Peq

     end do
     
     ! Store "relaxed" values with prefix r
     if (buf_VF.le.VFhi.and.buf_VF.ge.VFlo) then
       ! Use the new VOF and the EOS to calculate the energy exchange
       ! If statement is to reduce the likelihood of round-off error
       re1 = (       oVF)*(this%LrhoE(i,j,k)-this%Lrho(i,j,k)*KE)
       re2 = (1.0_WP-oVF)*(this%GrhoE(i,j,k)-this%Grho(i,j,k)*KE)
       if (abs(re1).gt.abs(re2)) then
         D_rhoe = -(1.0_WP-buf_VF)*matmod%EOS_energy(Peq-my_pjump,rGrho, &
                    0.0_WP,0.0_WP,0.0_WP,'gas'   ) + re2
       else
         D_rhoe = +(       buf_VF)*matmod%EOS_energy(Peq         ,rLrho, &
                    0.0_WP,0.0_WP,0.0_WP,'liquid') - re1
       end if
       ! Calculate relaxed energy
       rLrhoE = ((       oVF)*this%LrhoE(i,j,k) + D_rhoe)/(       buf_VF)
       rGrhoE = ((1.0_WP-oVF)*this%GrhoE(i,j,k) - D_rhoe)/(1.0_WP-buf_VF)
       ! Calculate relaxed internal energy of each phase
       rLIE   = rLrhoE-rLrho*KE
       rGIE   = rGrhoE-rGrho*KE
     end if

     ! Go through cases according to the values found
     ! Check for VF bounds, then for bad values
     if (buf_VF.gt.VFhi) then
        vf%VF(i,j,k) = 1.0_WP
        this%LrhoE(i,j,k) = oVF*this%LrhoE(i,j,k) + (1.0_WP-oVF)*this%GrhoE(i,j,k)
        this%GrhoE(i,j,k) = 0.0_WP
        this%Lrho (i,j,k) = oVF*this%Lrho(i,j,k)
        this%Grho (i,j,k) = 0.0_WP
     else if (buf_VF.lt.VFlo) then
        vf%VF(i,j,k) = 0.0_WP
        this%GrhoE(i,j,k) = (1.0_WP-oVF)*this%GrhoE(i,j,k) + oVF*this%LrhoE(i,j,k)
        this%LrhoE(i,j,k) = 0.0_WP
        this%Grho (i,j,k) = (1.0_WP-oVF)*this%Grho(i,j,k)
        this%Lrho (i,j,k) = 0.0_WP
     else if (rGIE.lt.Plo.and.oVF.gt.gelim) then
        ! If equilibrium energy is negative, leave other values unchanged
        if (i.ge.this%cfg%imin_.and.i.le.this%cfg%imax_.and. &
             j.ge.this%cfg%jmin_.and.j.le.this%cfg%jmax_.and. &
             k.ge.this%cfg%kmin_.and.k.le.this%cfg%kmax_) then
           print*,'Gas phase eliminated in P relax(3)',i,j,k,'oVF',oVF,'VF*',buf_VF, &
                'Peq-pjump',Peq-my_pjump,'Pliq',matmod%EOS_liquid(i,j,k,'p'), &
                'Grhoe0',this%GrhoE(i,j,k)-this%Grho(i,j,k)*KE,'Grho0',this%Grho(i,j,k)
        end if
        vf%VF(i,j,k) = 1.0_WP
        this%LrhoE(i,j,k) = this%LrhoE(i,j,k)
        this%GrhoE(i,j,k) = 0.0_WP
        this%Lrho (i,j,k) = this%Lrho(i,j,k)
        this%Grho (i,j,k) = 0.0_WP
     else if (rLIE.lt.Plo.and.oVF.lt.lelim) then
        ! If equilibrium pressure is negative, leave other values unchanged
        if (i.ge.this%cfg%imin_.and.i.le.this%cfg%imax_.and. &
             j.ge.this%cfg%jmin_.and.j.le.this%cfg%jmax_.and. &
             k.ge.this%cfg%kmin_.and.k.le.this%cfg%kmax_) then
           print*,'Liq phase eliminated in P relax(4)',i,j,k,'oVF',oVF,'VF*',buf_VF, &
                'Peq',Peq,'Pgas',matmod%EOS_gas(i,j,k,'p'), &
                'Lrhoe0',this%LrhoE(i,j,k)-this%Lrho(i,j,k)*KE,'Lrho0',this%Lrho(i,j,k)
        end if
        vf%VF(i,j,k) = 0.0_WP
        this%GrhoE(i,j,k) = this%GrhoE(i,j,k)
        this%LrhoE(i,j,k) = 0.0_WP
        this%Grho (i,j,k) = this%Grho(i,j,k)
        this%Lrho (i,j,k) = 0.0_WP
     else if (Peq+matmod%Pref_g-my_pjump.lt.Plo.and.oVF.gt.gelim) then
        ! If equilibrium pressure is negative, let liquid phase take the energy
        if (i.ge.this%cfg%imin_.and.i.le.this%cfg%imax_.and. &
             j.ge.this%cfg%jmin_.and.j.le.this%cfg%jmax_.and. &
             k.ge.this%cfg%kmin_.and.k.le.this%cfg%kmax_) then
           print*,'Gas phase eliminated in P relax(5)',i,j,k,'oVF',oVF,'VF*',buf_VF, &
                'Peq-pjump',Peq-my_pjump,'Pliq',matmod%EOS_liquid(i,j,k,'p'), &
                'Grhoe0',this%GrhoE(i,j,k)-this%Grho(i,j,k)*KE,'Grho0',this%Grho(i,j,k)
        end if
        vf%VF(i,j,k) = 1.0_WP
        this%LrhoE(i,j,k) = oVF*this%LrhoE(i,j,k) + max((1.0_WP-oVF)*this%GrhoE(i,j,k),0.0_WP)
        this%GrhoE(i,j,k) = 0.0_WP
        this%Lrho (i,j,k) = oVF*this%Lrho(i,j,k) ! + (1.0_WP-oVF)*Grho(i,j,k)
        this%Grho (i,j,k) = 0.0_WP
     else if (Peq+matmod%Pref_l.lt.Plo.and.oVF.lt.lelim) then
        ! If equilibrium pressure is negative, let gas phase take energy
        if (i.ge.this%cfg%imin_.and.i.le.this%cfg%imax_.and. &
             j.ge.this%cfg%jmin_.and.j.le.this%cfg%jmax_.and. &
             k.ge.this%cfg%kmin_.and.k.le.this%cfg%kmax_) then
           print*,'Liq phase eliminated in P relax(6)',i,j,k,'oVF',oVF,'VF*',buf_VF, &
                'Peq',Peq,'Pgas',matmod%EOS_gas(i,j,k,'p'), &
                'Lrhoe0',this%LrhoE(i,j,k)-this%Lrho(i,j,k)*KE,'Lrho0',this%Lrho(i,j,k)
        end if
        vf%VF(i,j,k) = 0.0_WP
        this%GrhoE(i,j,k) = (1.0_WP-oVF)*this%GrhoE(i,j,k) + max(oVF*this%LrhoE(i,j,k),0.0_WP)
        this%LrhoE(i,j,k) = 0.0_WP
        this%Grho (i,j,k) = (1.0_WP-oVF)*this%Grho(i,j,k) ! + oVF*Lrho(i,j,k)
        this%Lrho (i,j,k) = 0.0_WP
     else
        ! Check for errant energy values
        if (min(rGIE,rLIE,Peq+matmod%Pref_g-my_pjump,Peq+matmod%Pref_l).lt.Plo) then
           if (i.ge.this%cfg%imin_.and.i.le.this%cfg%imax_.and. &
                j.ge.this%cfg%jmin_.and.j.le.this%cfg%jmax_.and. &
                k.ge.this%cfg%kmin_.and.k.le.this%cfg%kmax_) then
              print*,'P relax could not be performed(7)',i,j,k,'oVF',oVF,'VF*',buf_VF, &
                   'Peq+Pref_l',Peq+matmod%Pref_l,'Peq+Pref_g-pjump',Peq+matmod%Pref_g-my_pjump, &
                   'rGrhoe',rGIE,'rLrhoe',rLIE
           end if
           return
        end if

        ! Set VF, rhoE, rho to relaxed values (made it past all the conditionals)
        vf%VF(i,j,k) = buf_VF
        this%LrhoE(i,j,k) = rLrhoE
        this%GrhoE(i,j,k) = rGrhoE
        this%Lrho (i,j,k) = rLrho
        this%Grho (i,j,k) = rGrho
        this%Tmptr(i,j,k) = T1 ! = T2
     end if
     
     return
   end subroutine pressure_thermal_relax_one

   !> Combine phase pressures and bulk moduli according to mixture rules, add additional terms to PA
   subroutine harmonize_advpressure_bulkmod(this,vf,matmod)
     use vfs_class, only : vfs,VFlo,VFhi
     use matm_class, only: matm
     implicit none
     class(mast), intent(inout) :: this
     class(vfs), intent(in) :: vf
     class(matm), intent(in) :: matmod
     real(WP) :: rhoc2_lI,rhoc2_gI,denom
     integer :: i,j,k

     do k=this%cfg%kmin_,this%cfg%kmax_
        do j=this%cfg%jmin_,this%cfg%jmax_
           do i=this%cfg%imin_,this%cfg%imax_
              ! Intermediate variables for mechanical equilibrium projection
              rhoc2_lI = this%LrhoSS2(i,j,k); rhoc2_gI = this%GrhoSS2(i,j,k)
              if (vf%VF(i,j,k).ge.VFlo.and.vf%VF(i,j,k).le.VFhi) call matmod%bulkmod_intf(i,j,k,rhoc2_lI,rhoc2_gI)
              denom = 1.0_WP/ &
                   ((       vf%VF(i,j,k))/(rhoc2_lI+tiny(1.0_WP)) &
                   +(1.0_WP-vf%VF(i,j,k))/(rhoc2_gI+tiny(1.0_WP)))
              ! Mixture bulk modulus
              this%RHOSS2(i,j,k) = (vf%VF(i,j,k) *(this%LrhoSS2(i,j,k)/(rhoc2_lI+tiny(1.0_WP))) &
                           +(1.0_WP-vf%VF(i,j,k))*(this%GrhoSS2(i,j,k)/(rhoc2_gI+tiny(1.0_WP))))*denom
              ! Mixture advected pressure with additional jump terms
              this%PA(i,j,k) = ((vf%VF(i,j,k) *(this%LP(i,j,k)/(rhoc2_lI+tiny(1.0_WP))) &
                   +(1.0_WP-vf%VF(i,j,k))*(this%GP(i,j,k)/(rhoc2_gI+tiny(1.0_WP)))) &
                   + vf%VF(i,j,k)*(1.0_WP-vf%VF(i,j,k))*(rhoc2_lI-rhoc2_gI)/&
                   (rhoc2_lI*rhoc2_gI+tiny(1.0_WP))*this%sigma*vf%curv(i,j,k) )*denom
           end do
        end do
     end do
     
     call this%cfg%sync(this%RHOSS2)

   end subroutine harmonize_advpressure_bulkmod

   !> Add surface tension jump term using CSF
   subroutine update_surface_tension_jump(this,vf,contact_model)
      use messager,  only: die
      use vfs_class, only: vfs
      implicit none
      class(mast), intent(inout) :: this
      class(vfs), intent(in) :: vf
      integer, intent(in), optional :: contact_model
      integer :: i,j,k
      real(WP) :: mycurv,mysurf
      
      ! Store old jump
      this%DPjx=this%Pjx
      this%DPjy=this%Pjy
      this%DPjz=this%Pjz
      
      ! Calculate pressure jump
      do k=this%cfg%kmin_,this%cfg%kmax_+1
         do j=this%cfg%jmin_,this%cfg%jmax_+1
            do i=this%cfg%imin_,this%cfg%imax_+1
               ! X face
               mysurf=sum(vf%SD(i-1:i,j,k)*this%cfg%vol(i-1:i,j,k))
               if (mysurf.gt.0.0_WP) then
                  mycurv=sum(vf%SD(i-1:i,j,k)*vf%curv(i-1:i,j,k)*this%cfg%vol(i-1:i,j,k))/mysurf
               else
                  mycurv=0.0_WP
               end if
               this%Pjx(i,j,k)=this%sigma*mycurv*sum(this%divu_x(:,i,j,k)*vf%VF(i-1:i,j,k))
               ! Y face
               mysurf=sum(vf%SD(i,j-1:j,k)*this%cfg%vol(i,j-1:j,k))
               if (mysurf.gt.0.0_WP) then
                  mycurv=sum(vf%SD(i,j-1:j,k)*vf%curv(i,j-1:j,k)*this%cfg%vol(i,j-1:j,k))/mysurf
               else
                  mycurv=0.0_WP
               end if
               this%Pjy(i,j,k)=this%sigma*mycurv*sum(this%divv_y(:,i,j,k)*vf%VF(i,j-1:j,k))
               ! Z face
               mysurf=sum(vf%SD(i,j,k-1:k)*this%cfg%vol(i,j,k-1:k))
               if (mysurf.gt.0.0_WP) then
                  mycurv=sum(vf%SD(i,j,k-1:k)*vf%curv(i,j,k-1:k)*this%cfg%vol(i,j,k-1:k))/mysurf
               else
                  mycurv=0.0_WP
               end if
               this%Pjz(i,j,k)=this%sigma*mycurv*sum(this%divw_z(:,i,j,k)*vf%VF(i,j,k-1:k))
            end do
         end do
      end do
      
      ! Add wall contact force to pressure jump
      if (present(contact_model)) then
         select case (contact_model)
         case (static_contact)
            call this%add_static_contact(vf=vf)
         case default
            call die('[mast: add_surface_tension_jump] Unknown contact model!')
         end select
      end if
      
      ! Compute jump of DP
      this%DPjx=this%Pjx-this%DPjx
      this%DPjy=this%Pjy-this%DPjy
      this%DPjz=this%Pjz-this%DPjz

      ! Store pressure jump at cell centers
      this%Hpjump = this%sigma*vf%curv
      ! Get increment, while considering different phase values during iteration
      this%dHpjump = this%Hpjump - this%dHpjump*real(ceiling(1.0_WP-vf%VF)*ceiling(vf%VF),WP)
      
    end subroutine update_surface_tension_jump


    subroutine interp_pressure_density(this,vf)
      use vfs_class, only : vfs
      implicit none
      class(mast), intent(inout) :: this
      class(vfs),  intent(inout) :: vf
      integer :: i,j,k
      real(WP), dimension(0:1) :: rho_f
      real(WP) :: vol_l,vol_r
      ! Initialize
      this%P_U  =0.0_WP; this%P_V  =0.0_WP; this%P_W  =0.0_WP
      this%rho_U=1.0_WP; this%rho_V=1.0_WP; this%rho_W=1.0_WP

      do k=this%cfg%kmin_,this%cfg%kmax_+1
         do j=this%cfg%jmin_,this%cfg%jmax_+1
            do i=this%cfg%imin_,this%cfg%imax_+1

               ! Update face pressure and density in X
               rho_f(1)=0.0_WP; vol_r=sum(vf%Gvol(0,:,:,i  ,j,k)+vf%Lvol(0,:,:,i  ,j,k))
               if (vol_r.gt.0.0_WP) rho_f(1)=(sum(vf%Gvol(0,:,:,i  ,j,k))*this%Grho(i  ,j,k)&
                                             +sum(vf%Lvol(0,:,:,i  ,j,k))*this%Lrho(i  ,j,k))
               rho_f(0)=0.0_WP; vol_l=sum(vf%Gvol(1,:,:,i-1,j,k)+vf%Lvol(1,:,:,i-1,j,k))
               if (vol_l.gt.0.0_WP) rho_f(0)=(sum(vf%Gvol(1,:,:,i-1,j,k))*this%Grho(i-1,j,k)&
                                             +sum(vf%Lvol(1,:,:,i-1,j,k))*this%Lrho(i-1,j,k))
               if (sum(rho_f).gt.0.0_WP) then
                  this%P_U(i,j,k)=2.0_WP*sum(this%itpi_x(:,i,j,k)*this%P(i-1:i,j,k))&
                       -sum(this%itpi_x(:,i,j,k)*rho_f*this%P(i-1:i,j,k)) / &
                       (sum(this%itpi_x(:,i,j,k)*rho_f) + tiny(1.0_WP))
                  this%rho_U(i,j,k)=sum(rho_f)/(vol_l+vol_r)
               end if
               ! Update face pressure and density in Y
               rho_f(1)=0.0_WP; vol_r=sum(vf%Gvol(:,0,:,i,j  ,k)+vf%Lvol(:,0,:,i,j  ,k))
               if (vol_r.gt.0.0_WP) rho_f(1)=(sum(vf%Gvol(:,0,:,i,j  ,k))*this%Grho(i,j  ,k)&
                                             +sum(vf%Lvol(:,0,:,i,j  ,k))*this%Lrho(i,j  ,k))
               rho_f(0)=0.0_WP; vol_l=sum(vf%Gvol(:,1,:,i,j-1,k)+vf%Lvol(:,1,:,i,j-1,k))
               if (vol_l.gt.0.0_WP) rho_f(0)=(sum(vf%Gvol(:,1,:,i,j-1,k))*this%Grho(i,j-1,k)&
                                             +sum(vf%Lvol(:,1,:,i,j-1,k))*this%Lrho(i,j-1,k))
               if (sum(rho_f).gt.0.0_WP) then
                  this%P_V(i,j,k)=2.0_WP*sum(this%itpi_y(:,i,j,k)*this%P(i,j-1:j,k))&
                       -sum(this%itpi_y(:,i,j,k)*rho_f*this%P(i,j-1:j,k)) / &
                       (sum(this%itpi_y(:,i,j,k)*rho_f) + tiny(1.0_WP))
                  this%rho_V(i,j,k)=sum(rho_f)/(vol_l+vol_r)
               end if
               ! Update face pressure and density in Z
               rho_f(1)=0.0_WP; vol_r=sum(vf%Gvol(:,:,0,i,j,k  )+vf%Lvol(:,:,0,i,j,k  ))
               if (vol_r.gt.0.0_WP) rho_f(1)=(sum(vf%Gvol(:,:,0,i,j,k  ))*this%Grho(i,j,k  )&
                                             +sum(vf%Lvol(:,:,0,i,j,k  ))*this%Lrho(i,j,k  ))
               rho_f(0)=0.0_WP; vol_l=sum(vf%Gvol(:,:,1,i,j,k-1)+vf%Lvol(:,:,1,i,j,k-1))
               if (vol_l.gt.0.0_WP) rho_f(0)=(sum(vf%Gvol(:,:,1,i,j,k-1))*this%Grho(i,j,k-1)&
                                             +sum(vf%Lvol(:,:,1,i,j,k-1))*this%Lrho(i,j,k-1))
               if (sum(rho_f).gt.0.0_WP) then
                  this%P_W(i,j,k)=2.0_WP*sum(this%itpi_z(:,i,j,k)*this%P(i,j,k-1:k))&
                       -sum(this%itpi_z(:,i,j,k)*rho_f*this%P(i,j,k-1:k)) / &
                       (sum(this%itpi_z(:,i,j,k)*rho_f) + tiny(1.0_WP))
                  this%rho_W(i,j,k)=sum(rho_f)/(vol_l+vol_r)
               end if
               
            end do
         end do
      end do
      
      ! Boundary conditions for pressure at faces (helps outflow)
      call this%apply_bcond_facepressure(this%P_U,this%P_V,this%P_W)

    end subroutine interp_pressure_density

   !> Calculate the interpolated velocity, which is the velocity at the face
   subroutine interp_vel_basic(this,vf,Ui,Vi,Wi,U,V,W,use_masks)
     use vfs_class, only : vfs
     implicit none
     class(mast), intent(in) :: this
     class(vfs),  intent(in) :: vf
     real(WP), dimension(this%cfg%imino_:,this%cfg%jmino_:,this%cfg%kmino_:), intent(in) :: Ui
     real(WP), dimension(this%cfg%imino_:,this%cfg%jmino_:,this%cfg%kmino_:), intent(in) :: Vi
     real(WP), dimension(this%cfg%imino_:,this%cfg%jmino_:,this%cfg%kmino_:), intent(in) :: Wi
     real(WP), dimension(this%cfg%imino_:,this%cfg%jmino_:,this%cfg%kmino_:), intent(out) :: U
     real(WP), dimension(this%cfg%imino_:,this%cfg%jmino_:,this%cfg%kmino_:), intent(out) :: V
     real(WP), dimension(this%cfg%imino_:,this%cfg%jmino_:,this%cfg%kmino_:), intent(out) :: W
     logical, intent(in), optional :: use_masks
     integer  :: i,j,k
     real(WP) :: vol_r,vol_l,rho_r,rho_l
     logical  :: flag

     ! Determine whether masks should matter or use global interpolation
     if (present(use_masks)) then
        flag = .not.use_masks
     else
        flag = .false.
      end if

     do k=this%cfg%kmin_,this%cfg%kmax_+1
        do j=this%cfg%jmin_,this%cfg%jmax_+1
           do i=this%cfg%imin_,this%cfg%imax_+1
              ! X face
              vol_r=sum(vf%Gvol(0,:,:,i  ,j,k)+vf%Lvol(0,:,:,i  ,j,k))
              vol_l=sum(vf%Gvol(1,:,:,i-1,j,k)+vf%Lvol(1,:,:,i-1,j,k))
              rho_r=sum(vf%Gvol(0,:,:,i  ,j,k))*this%Grho(i  ,j,k)+sum(vf%Lvol(0,:,:,i  ,j,k))*this%Lrho(i  ,j,k)
              rho_l=sum(vf%Gvol(1,:,:,i-1,j,k))*this%Grho(i-1,j,k)+sum(vf%Lvol(1,:,:,i-1,j,k))*this%Lrho(i-1,j,k)
              if (min(vol_l,vol_r).gt.0.0_WP) then
                 if (this%umask(i,j,k).ne.2.or.flag) U(i,j,k)=(rho_l*Ui(i-1,j,k)+rho_r*Ui(i,j,k))/(rho_l+rho_r)
              else
                 U(i,j,k)=0.0_WP
              end if
              ! Y face
              vol_r=sum(vf%Gvol(:,0,:,i,j  ,k)+vf%Lvol(:,0,:,i,j  ,k))
              vol_l=sum(vf%Gvol(:,1,:,i,j-1,k)+vf%Lvol(:,1,:,i,j-1,k))
              rho_r=sum(vf%Gvol(:,0,:,i,j  ,k))*this%Grho(i,j  ,k)+sum(vf%Lvol(:,0,:,i,j  ,k))*this%Lrho(i,j  ,k)
              rho_l=sum(vf%Gvol(:,1,:,i,j-1,k))*this%Grho(i,j-1,k)+sum(vf%Lvol(:,1,:,i,j-1,k))*this%Lrho(i,j-1,k)
              if (min(vol_l,vol_r).gt.0.0_WP) then
                 if (this%vmask(i,j,k).ne.2.or.flag) V(i,j,k)=(rho_l*Vi(i,j-1,k)+rho_r*Vi(i,j,k))/(rho_l+rho_r)
              else
                 V(i,j,k)=0.0_WP
              end if
              ! Z face
              vol_r=sum(vf%Gvol(:,:,0,i,j,k  )+vf%Lvol(:,:,0,i,j,k  ))
              vol_l=sum(vf%Gvol(:,:,1,i,j,k-1)+vf%Lvol(:,:,1,i,j,k-1))
              rho_r=sum(vf%Gvol(:,:,0,i,j,k  ))*this%Grho(i,j,k  )+sum(vf%Lvol(:,:,0,i,j,k  ))*this%Lrho(i,j,k  )
              rho_l=sum(vf%Gvol(:,:,1,i,j,k-1))*this%Grho(i,j,k-1)+sum(vf%Lvol(:,:,1,i,j,k-1))*this%Lrho(i,j,k-1)
              if (min(vol_l,vol_r).gt.0.0_WP) then
                 if (this%wmask(i,j,k).ne.2.or.flag) W(i,j,k)=(rho_l*Wi(i,j,k-1)+rho_r*Wi(i,j,k))/(rho_l+rho_r)
              else
                 W(i,j,k)=0.0_WP
              end if
           end do
        end do
     end do

     ! Boundary conditions not included here (except through masks)

   end subroutine interp_vel_basic

   !> Calculate the interpolated velocity, intended for the pressure solve
   subroutine interp_vel_full(this,vf,dt,Ui,Vi,Wi,termU,termV,termW,U,V,W)
     use vfs_class, only : vfs
     implicit none
     class(mast), intent(in) :: this
     class(vfs),  intent(in) :: vf
     real(WP), intent(in)  :: dt
     real(WP), dimension(this%cfg%imino_:,this%cfg%jmino_:,this%cfg%kmino_:), intent(in) :: Ui
     real(WP), dimension(this%cfg%imino_:,this%cfg%jmino_:,this%cfg%kmino_:), intent(in) :: Vi
     real(WP), dimension(this%cfg%imino_:,this%cfg%jmino_:,this%cfg%kmino_:), intent(in) :: Wi
     real(WP), dimension(this%cfg%imino_:,this%cfg%jmino_:,this%cfg%kmino_:), intent(in) :: termU
     real(WP), dimension(this%cfg%imino_:,this%cfg%jmino_:,this%cfg%kmino_:), intent(in) :: termV
     real(WP), dimension(this%cfg%imino_:,this%cfg%jmino_:,this%cfg%kmino_:), intent(in) :: termW
     real(WP), dimension(this%cfg%imino_:,this%cfg%jmino_:,this%cfg%kmino_:), intent(out) :: U
     real(WP), dimension(this%cfg%imino_:,this%cfg%jmino_:,this%cfg%kmino_:), intent(out) :: V
     real(WP), dimension(this%cfg%imino_:,this%cfg%jmino_:,this%cfg%kmino_:), intent(out) :: W
     integer  :: i,j,k
     real(WP) :: vol_r,vol_l,rho_r,rho_l
     real(WP) :: subtract_l,subtract_r,add
     real(WP) :: u_l,u_r


     do k=this%cfg%kmin_,this%cfg%kmax_+1
        do j=this%cfg%jmin_,this%cfg%jmax_+1
           do i=this%cfg%imin_,this%cfg%imax_+1
              ! X face
              vol_r=sum(vf%Gvol(0,:,:,i  ,j,k)+vf%Lvol(0,:,:,i  ,j,k))
              vol_l=sum(vf%Gvol(1,:,:,i-1,j,k)+vf%Lvol(1,:,:,i-1,j,k))
              rho_r=sum(vf%Gvol(0,:,:,i  ,j,k))*this%Grho(i  ,j,k)+sum(vf%Lvol(0,:,:,i  ,j,k))*this%Lrho(i  ,j,k)
              rho_l=sum(vf%Gvol(1,:,:,i-1,j,k))*this%Grho(i-1,j,k)+sum(vf%Lvol(1,:,:,i-1,j,k))*this%Lrho(i-1,j,k)
              if (min(vol_l,vol_r).gt.0.0_WP) then
                 if (this%sl_x(i,j,k).eq.1) then
                    subtract_l = dt*termU(i-1,j,k)
                    subtract_r = dt*termU(i  ,j,k)
                    add = -dt*sum(this%divu_x(:,i,j,k)*this%P(i-1:i,j,k))/this%rho_U(i,j,k)&
                          +dt*this%Pjx(i,j,k)/this%rho_U(i,j,k)
                 else
                    subtract_l = 0.0_WP; subtract_r = 0.0_WP; add = 0.0_WP
                 end if
                 u_l = Ui(i-1,j,k)+subtract_l; u_r = Ui(i,j,k)+subtract_r
                 if (this%umask(i,j,k).ne.2) U(i,j,k)=(rho_l*u_l+rho_r*u_r)/(rho_l+rho_r) + add
              else
                 U(i,j,k)=0.0_WP
              end if
              ! Y face
              vol_r=sum(vf%Gvol(:,0,:,i,j  ,k)+vf%Lvol(:,0,:,i,j  ,k))
              vol_l=sum(vf%Gvol(:,1,:,i,j-1,k)+vf%Lvol(:,1,:,i,j-1,k))
              rho_r=sum(vf%Gvol(:,0,:,i,j  ,k))*this%Grho(i,j  ,k)+sum(vf%Lvol(:,0,:,i,j  ,k))*this%Lrho(i,j  ,k)
              rho_l=sum(vf%Gvol(:,1,:,i,j-1,k))*this%Grho(i,j-1,k)+sum(vf%Lvol(:,1,:,i,j-1,k))*this%Lrho(i,j-1,k)
              if (min(vol_l,vol_r).gt.0.0_WP) then
                 if (this%sl_y(i,j,k).eq.1) then
                    subtract_l = dt*termV(i,j-1,k)
                    subtract_r = dt*termV(i,j  ,k)
                    add = -dt*sum(this%divv_y(:,i,j,k)*this%P(i,j-1:j,k))/this%rho_V(i,j,k)&
                          +dt*this%Pjy(i,j,k)/this%rho_V(i,j,k)
                 else
                    subtract_l = 0.0_WP; subtract_r = 0.0_WP; add = 0.0_WP
                 end if
                 u_l = Vi(i,j-1,k)+subtract_l; u_r = Vi(i,j,k)+subtract_r
                 if (this%vmask(i,j,k).ne.2) V(i,j,k)=(rho_l*u_l+rho_r*u_r)/(rho_l+rho_r) + add
              else
                 V(i,j,k)=0.0_WP
              end if
              ! Z face
              vol_r=sum(vf%Gvol(:,:,0,i,j,k  )+vf%Lvol(:,:,0,i,j,k  ))
              vol_l=sum(vf%Gvol(:,:,1,i,j,k-1)+vf%Lvol(:,:,1,i,j,k-1))
              rho_r=sum(vf%Gvol(:,:,0,i,j,k  ))*this%Grho(i,j,k  )+sum(vf%Lvol(:,:,0,i,j,k  ))*this%Lrho(i,j,k  )
              rho_l=sum(vf%Gvol(:,:,1,i,j,k-1))*this%Grho(i,j,k-1)+sum(vf%Lvol(:,:,1,i,j,k-1))*this%Lrho(i,j,k-1)
              if (min(vol_l,vol_r).gt.0.0_WP) then
                 if (this%sl_z(i,j,k).eq.1) then
                    subtract_l = dt*termW(i,j,k-1)
                    subtract_r = dt*termW(i,j,k  )
                    add = -dt*sum(this%divw_z(:,i,j,k)*this%P(i,j,k-1:k))/this%rho_W(i,j,k)&
                          +dt*this%Pjz(i,j,k)/this%rho_W(i,j,k)
                 else
                    subtract_l = 0.0_WP; subtract_r = 0.0_WP; add = 0.0_WP
                 end if
                 u_l = Wi(i,j,k-1)+subtract_l; u_r = Wi(i,j,k)+subtract_r
                 if (this%wmask(i,j,k).ne.2) W(i,j,k)=(rho_l*u_l+rho_r*u_r)/(rho_l+rho_r) + add
              else
                 W(i,j,k)=0.0_WP
              end if
           end do
        end do
     end do

     ! Boundary conditions not addressed here, except through masks

   end subroutine interp_vel_full
   
   ! Make terms to remove explicit pressure gradient from the cell-centered velocity before interpolation
   subroutine terms_modified_face_velocity(this,vf,termU,termV,termW)
     use vfs_class, only : vfs
     implicit none
     class(mast), intent(in) :: this
     class(vfs),  intent(in) :: vf
     real(WP), dimension(this%cfg%imino_:,this%cfg%jmino_:,this%cfg%kmino_:), intent(inout) :: termU
     real(WP), dimension(this%cfg%imino_:,this%cfg%jmino_:,this%cfg%kmino_:), intent(inout) :: termV
     real(WP), dimension(this%cfg%imino_:,this%cfg%jmino_:,this%cfg%kmino_:), intent(inout) :: termW
     integer  :: i,j,k
     real(WP) :: rho_r,rho_l
     real(WP), dimension(0:1) :: jumpx,jumpy,jumpz

     ! Begin at zero every time
     termU = 0.0_WP
     termV = 0.0_WP
     termW = 0.0_WP

     do k=this%cfg%kmin_,this%cfg%kmax_
        do j=this%cfg%jmin_,this%cfg%jmax_
           do i=this%cfg%imin_,this%cfg%imax_

              ! No need to calculate terms inside of wall cell or masked BCs
              if (this%mask(i,j,k).gt.0) cycle

              ! Get contributions of pressure jump to faces of current cell
              ! r and l are with respect to the cell here, not a face
              rho_l=sum(vf%Gvol(0,:,:,i,j,k))*this%Grho(i,j,k)+sum(vf%Lvol(0,:,:,i,j,k))*this%Lrho(i,j,k)
              rho_r=sum(vf%Gvol(1,:,:,i,j,k))*this%Grho(i,j,k)+sum(vf%Lvol(1,:,:,i,j,k))*this%Lrho(i,j,k)
              jumpx(0)=rho_l*this%Pjx(i  ,j,k)/(this%rho_U(i  ,j,k)*this%cfg%vol(i,j,k))
              jumpx(1)=rho_r*this%Pjx(i+1,j,k)/(this%rho_U(i+1,j,k)*this%cfg%vol(i,j,k))
              rho_l=sum(vf%Gvol(:,0,:,i,j,k))*this%Grho(i,j,k)+sum(vf%Lvol(:,0,:,i,j,k))*this%Lrho(i,j,k)
              rho_r=sum(vf%Gvol(:,1,:,i,j,k))*this%Grho(i,j,k)+sum(vf%Lvol(:,1,:,i,j,k))*this%Lrho(i,j,k)
              jumpy(0)=rho_l*this%Pjy(i,j  ,k)/(this%rho_V(i,j  ,k)*this%cfg%vol(i,j,k))
              jumpy(1)=rho_r*this%Pjy(i,j+1,k)/(this%rho_V(i,j+1,k)*this%cfg%vol(i,j,k))
              rho_l=sum(vf%Gvol(:,:,0,i,j,k))*this%Grho(i,j,k)+sum(vf%Lvol(:,:,0,i,j,k))*this%Lrho(i,j,k)
              rho_r=sum(vf%Gvol(:,:,1,i,j,k))*this%Grho(i,j,k)+sum(vf%Lvol(:,:,1,i,j,k))*this%Lrho(i,j,k)
              jumpz(0)=rho_l*this%Pjz(i,j,k  )/(this%rho_W(i,j,k  )*this%cfg%vol(i,j,k))
              jumpz(1)=rho_r*this%Pjz(i,j,k+1)/(this%rho_W(i,j,k+1)*this%cfg%vol(i,j,k))

              ! Combine contributions with cell-centered pressure gradient
              termU(i,j,k)=((this%P_U(i+1,j,k)-this%P_U(i,j,k))*this%cfg%dxi(i)-sum(jumpx))/this%RHO(i,j,k)
              termV(i,j,k)=((this%P_V(i,j+1,k)-this%P_V(i,j,k))*this%cfg%dyi(j)-sum(jumpy))/this%RHO(i,j,k)
              termW(i,j,k)=((this%P_W(i,j,k+1)-this%P_W(i,j,k))*this%cfg%dzi(k)-sum(jumpz))/this%RHO(i,j,k)
           end do
        end do
     end do

     ! Communicate
     call this%cfg%sync(termU)
     call this%cfg%sync(termV)
     call this%cfg%sync(termW)


   end subroutine terms_modified_face_velocity

   subroutine reinit_phase_pressure(this,vf,matmod)
     use vfs_class,  only: vfs
     use matm_class, only: matm
     implicit none
     class(mast), intent(inout) :: this
     class(vfs),  intent(inout) :: vf
     class(matm), intent(inout) :: matmod
     integer :: i,j,k
     
     do k=this%cfg%kmino_,this%cfg%kmaxo_
        do j=this%cfg%jmino_,this%cfg%jmaxo_
           do i=this%cfg%imino_,this%cfg%imaxo_
              if (vf%VF(i,j,k).gt.0.0_WP) this%LP(i,j,k) = matmod%EOS_liquid(i,j,k,'p')
              if (vf%VF(i,j,k).lt.1.0_WP) this%GP(i,j,k) = matmod%EOS_gas(i,j,k,'p')
           end do
        end do
     end do

   end subroutine reinit_phase_pressure
   
   subroutine init_phase_bulkmod(this,vf,matmod)
     use vfs_class,  only: vfs
     use matm_class, only: matm
     implicit none
     class(mast), intent(inout) :: this
     class(vfs),  intent(inout) :: vf
     class(matm), intent(inout) :: matmod
     integer :: i,j,k
     
     do k=this%cfg%kmino_,this%cfg%kmaxo_
        do j=this%cfg%jmino_,this%cfg%jmaxo_
           do i=this%cfg%imino_,this%cfg%imaxo_
              if (vf%VF(i,j,k).gt.0.0_WP) this%LrhoSS2(i,j,k) = matmod%EOS_liquid(i,j,k,'M')
              if (vf%VF(i,j,k).lt.1.0_WP) this%GrhoSS2(i,j,k) = matmod%EOS_gas(i,j,k,'M')
           end do
        end do
     end do

   end subroutine init_phase_bulkmod

   subroutine update_Helmholtz_LHS(this,dt)
     class(mast), intent(inout) :: this
     real(WP), intent(in)  :: dt
     integer :: i,j,k
     ! Work on this%psolv%opr

     do k=this%cfg%kmin_,this%cfg%kmax_
        do j=this%cfg%jmin_,this%cfg%jmax_
           do i=this%cfg%imin_,this%cfg%imax_
              ! Laplacian operator
              this%psolv%opr(1,i,j,k)=this%divp_x(1,i,j,k)*this%divu_x(-1,i+1,j,k)/this%rho_U(i+1,j,k)+&
                   &                  this%divp_x(0,i,j,k)*this%divu_x( 0,i  ,j,k)/this%rho_U(i  ,j,k)+&
                   &                  this%divp_y(1,i,j,k)*this%divv_y(-1,i,j+1,k)/this%rho_V(i,j+1,k)+&
                   &                  this%divp_y(0,i,j,k)*this%divv_y( 0,i,j  ,k)/this%rho_V(i,j  ,k)+&
                   &                  this%divp_z(1,i,j,k)*this%divw_z(-1,i,j,k+1)/this%rho_W(i,j,k+1)+&
                   &                  this%divp_z(0,i,j,k)*this%divw_z( 0,i,j,k  )/this%rho_W(i,j,k  )
              this%psolv%opr(2,i,j,k)=this%divp_x(1,i,j,k)*this%divu_x( 0,i+1,j,k)/this%rho_U(i+1,j,k)
              this%psolv%opr(3,i,j,k)=this%divp_x(0,i,j,k)*this%divu_x(-1,i  ,j,k)/this%rho_U(i  ,j,k)
              this%psolv%opr(4,i,j,k)=this%divp_y(1,i,j,k)*this%divv_y( 0,i,j+1,k)/this%rho_V(i,j+1,k)
              this%psolv%opr(5,i,j,k)=this%divp_y(0,i,j,k)*this%divv_y(-1,i,j  ,k)/this%rho_V(i,j  ,k)
              this%psolv%opr(6,i,j,k)=this%divp_z(1,i,j,k)*this%divw_z( 0,i,j,k+1)/this%rho_W(i,j,k+1)
              this%psolv%opr(7,i,j,k)=this%divp_z(0,i,j,k)*this%divw_z(-1,i,j,k  )/this%rho_W(i,j,k  )
              ! Multiply by temporal term and sign
              this%psolv%opr(:,i,j,k) = -dt**2*this%psolv%opr(:,i,j,k)
              ! Diagonal term
              this%psolv%opr(1,i,j,k) = this%psolv%opr(1,i,j,k) + 1.0_WP/this%RHOSS2(i,j,k)

           end do
        end do
     end do
     
   end subroutine update_Helmholtz_LHS

   subroutine update_Helmholtz_RHS(this,dt)
     class(mast), intent(inout) :: this
     real(WP), intent(in)  :: dt
     integer :: i,j,k
     ! Work on this%psolv%rhs
     
     do k=this%cfg%kmin_,this%cfg%kmax_
        do j=this%cfg%jmin_,this%cfg%jmax_
           do i=this%cfg%imin_,this%cfg%imax_
              ! Advected pressure minus pressure at n
              this%psolv%rhs(i,j,k) = (this%PA(i,j,k) - this%P(i,j,k))/this%RHOSS2(i,j,k)

              ! Divergence
              this%psolv%rhs(i,j,k) = this%psolv%rhs(i,j,k) - dt*&
                   ( sum(this%divp_x(:,i,j,k)*this%U(i:i+1,j,k)) &
                   + sum(this%divp_y(:,i,j,k)*this%V(i,j:j+1,k)) &
                   + sum(this%divp_z(:,i,j,k)*this%W(i,j,k:k+1)) )

              ! Pressure jump components
              this%psolv%rhs(i,j,k) = this%psolv%rhs(i,j,k) - dt**2*&
                   ( sum(this%divp_x(:,i,j,k)*this%DPjx(i:i+1,j,k)/this%rho_U(i:i+1,j,k)) &
                   + sum(this%divp_y(:,i,j,k)*this%DPjy(i,j:j+1,k)/this%rho_V(i,j:j+1,k)) &
                   + sum(this%divp_z(:,i,j,k)*this%DPjz(i,j,k:k+1)/this%rho_W(i,j,k:k+1)) )

           end do
        end do
     end do

   end subroutine update_Helmholtz_RHS
   
   !> Calculate the CFL
   subroutine get_cfl(this,dt,cflc,cfl,matmod)
      use mpi_f08,   only: MPI_ALLREDUCE,MPI_MAX,MPI_MIN
      use parallel,  only: MPI_REAL_WP
      use mathtools, only: Pi
      use matm_class, only: matm
      implicit none
      class(mast), intent(inout) :: this
      class(matm), intent(inout), optional :: matmod
      real(WP), intent(in)  :: dt
      real(WP), intent(out) :: cflc
      real(WP), optional :: cfl
      integer :: i,j,k,ierr
      real(WP) :: my_CFLc_x,my_CFLc_y,my_CFLc_z,my_CFLv_x,my_CFLv_y,my_CFLv_z,my_CFLst
      real(WP) :: my_CFLa_x,my_CFLa_y,my_CFLa_z
      real(WP) :: max_nu
      
      ! Get surface tension CFL first
      my_CFLst=huge(1.0_WP)
      if (this%sigma.gt.0.0_WP) then
         do k=this%cfg%kmin_,this%cfg%kmax_
            do j=this%cfg%jmin_,this%cfg%jmax_
               do i=this%cfg%imin_,this%cfg%imax_
                  my_CFLst=min(my_CFLst,sqrt((this%Lrho(i,j,k)+this%Grho(i,j,k))*this%cfg%meshsize(i,j,k)**3.0_WP/(4.0_WP*Pi*this%sigma)))
               end do
            end do
         end do
      end if
      call MPI_ALLREDUCE(my_CFLst,this%CFLst,1,MPI_REAL_WP,MPI_MIN,this%cfg%comm,ierr)
      this%CFLst=dt/this%CFLst
      
      ! Set the CFLs to zero
      my_CFLc_x=0.0_WP; my_CFLc_y=0.0_WP; my_CFLc_z=0.0_WP
      my_CFLv_x=0.0_WP; my_CFLv_y=0.0_WP; my_CFLv_z=0.0_WP
      my_CFLa_x=0.0_WP; my_CFLa_y=0.0_WP; my_CFLa_z=0.0_WP
      do k=this%cfg%kmin_,this%cfg%kmax_
         do j=this%cfg%jmin_,this%cfg%jmax_
            do i=this%cfg%imin_,this%cfg%imax_
               my_CFLc_x=max(my_CFLc_x,abs(this%U(i,j,k))*this%cfg%dxmi(i))
               my_CFLc_y=max(my_CFLc_y,abs(this%V(i,j,k))*this%cfg%dymi(j))
               my_CFLc_z=max(my_CFLc_z,abs(this%W(i,j,k))*this%cfg%dzmi(k))
               my_CFLa_x=max(my_CFLa_x,abs(this%U(i,j,k)+sqrt(this%RHOSS2(i,j,k)/this%RHO(i,j,k)))*this%cfg%dxmi(i))
               my_CFLa_y=max(my_CFLa_y,abs(this%V(i,j,k)+sqrt(this%RHOSS2(i,j,k)/this%RHO(i,j,k)))*this%cfg%dymi(j))
               my_CFLa_z=max(my_CFLa_z,abs(this%W(i,j,k)+sqrt(this%RHOSS2(i,j,k)/this%RHO(i,j,k)))*this%cfg%dzmi(k))
               
               max_nu = this%VISC(i,j,k)/this%RHO(i,j,k)
               if (present(matmod)) then
                 if (this%Lrho(i,j,k).gt.0.0_WP) then 
                   max_nu = max(max_nu,matmod%viscosity_liquid(this%Tmptr(i,j,k))/this%Lrho(i,j,k)) 
                 end if
                 if (this%Grho(i,j,k).gt.0.0_WP) then 
                   max_nu = max(max_nu,matmod%viscosity_gas   (this%Tmptr(i,j,k))/this%Grho(i,j,k)) 
                 end if
               end if
               my_CFLv_x=max(my_CFLv_x,4.0_WP*max_nu*this%cfg%dxi(i)**2)
               my_CFLv_y=max(my_CFLv_y,4.0_WP*max_nu*this%cfg%dyi(j)**2)
               my_CFLv_z=max(my_CFLv_z,4.0_WP*max_nu*this%cfg%dzi(k)**2)
            end do
         end do
      end do
      my_CFLc_x=my_CFLc_x*dt; my_CFLc_y=my_CFLc_y*dt; my_CFLc_z=my_CFLc_z*dt
      my_CFLa_x=my_CFLa_x*dt; my_CFLa_y=my_CFLa_y*dt; my_CFLa_z=my_CFLa_z*dt
      my_CFLv_x=my_CFLv_x*dt; my_CFLv_y=my_CFLv_y*dt; my_CFLv_z=my_CFLv_z*dt
      
      ! Get the parallel min, max
      call MPI_ALLREDUCE(my_CFLc_x,this%CFLc_x,1,MPI_REAL_WP,MPI_MAX,this%cfg%comm,ierr)
      call MPI_ALLREDUCE(my_CFLc_y,this%CFLc_y,1,MPI_REAL_WP,MPI_MAX,this%cfg%comm,ierr)
      call MPI_ALLREDUCE(my_CFLc_z,this%CFLc_z,1,MPI_REAL_WP,MPI_MAX,this%cfg%comm,ierr)
      call MPI_ALLREDUCE(my_CFLa_x,this%CFLa_x,1,MPI_REAL_WP,MPI_MAX,this%cfg%comm,ierr)
      call MPI_ALLREDUCE(my_CFLa_y,this%CFLa_y,1,MPI_REAL_WP,MPI_MAX,this%cfg%comm,ierr)
      call MPI_ALLREDUCE(my_CFLa_z,this%CFLa_z,1,MPI_REAL_WP,MPI_MAX,this%cfg%comm,ierr)
      call MPI_ALLREDUCE(my_CFLv_x,this%CFLv_x,1,MPI_REAL_WP,MPI_MAX,this%cfg%comm,ierr)
      call MPI_ALLREDUCE(my_CFLv_y,this%CFLv_y,1,MPI_REAL_WP,MPI_MAX,this%cfg%comm,ierr)
      call MPI_ALLREDUCE(my_CFLv_z,this%CFLv_z,1,MPI_REAL_WP,MPI_MAX,this%cfg%comm,ierr)
      
      ! Return the maximum convective + surface tension CFL
      cflc=max(this%CFLc_x,this%CFLc_y,this%CFLc_z,this%CFLst)
      
      ! If asked for, also return the maximum overall CFL
      if (present(CFL)) cfl =max(this%CFLc_x,this%CFLc_y,this%CFLc_z,this%CFLv_x,this%CFLv_y,this%CFLv_z, &
           this%CFLst,this%CFLa_x,this%CFLa_y,this%CFLa_z)
      
   end subroutine get_cfl
   
   
   !> Calculate the max of our fields
   subroutine get_max(this)
      use mpi_f08,  only: MPI_ALLREDUCE,MPI_MAX,MPI_MIN
      use parallel, only: MPI_REAL_WP
      implicit none
      class(mast), intent(inout) :: this
      integer :: i,j,k,ierr
      real(WP) :: my_RHOmin,my_RHOmax,my_Umax,my_Vmax,my_Wmax,my_Pmax,my_Tmax
      
      ! Set all to zero
      my_RHOmin=huge(1.0_WP); my_RHOmax = 0.0_WP
      my_Umax=0.0_WP; my_Vmax=0.0_WP; my_Wmax=0.0_WP; my_Pmax=0.0_WP; my_Tmax=0.0_WP
      do k=this%cfg%kmin_,this%cfg%kmax_
         do j=this%cfg%jmin_,this%cfg%jmax_
            do i=this%cfg%imin_,this%cfg%imax_
               my_Umax=max(my_Umax,abs(this%U(i,j,k)))
               my_Vmax=max(my_Vmax,abs(this%V(i,j,k)))
               my_Wmax=max(my_Wmax,abs(this%W(i,j,k)))
               if (this%cfg%VF(i,j,k).gt.0.0_WP) my_RHOmin=min(my_RHOmin,abs(this%RHO(i,j,k)))
               if (this%cfg%VF(i,j,k).gt.0.0_WP) my_RHOmax=max(my_RHOmax,abs(this%RHO(i,j,k)))
               if (this%cfg%VF(i,j,k).gt.0.0_WP) my_Pmax=max(my_Pmax,abs(this%P(i,j,k)))
               if (this%cfg%VF(i,j,k).gt.0.0_WP) my_Tmax=max(my_Tmax,abs(this%Tmptr(i,j,k)))
            end do
         end do
      end do
      
      ! Get the parallel max
      call MPI_ALLREDUCE(my_RHOmin,this%RHOmin,1,MPI_REAL_WP,MPI_MIN,this%cfg%comm,ierr)
      call MPI_ALLREDUCE(my_RHOmax,this%RHOmax,1,MPI_REAL_WP,MPI_MAX,this%cfg%comm,ierr)
      call MPI_ALLREDUCE(my_Umax,this%Umax,1,MPI_REAL_WP,MPI_MAX,this%cfg%comm,ierr)
      call MPI_ALLREDUCE(my_Vmax,this%Vmax,1,MPI_REAL_WP,MPI_MAX,this%cfg%comm,ierr)
      call MPI_ALLREDUCE(my_Wmax,this%Wmax,1,MPI_REAL_WP,MPI_MAX,this%cfg%comm,ierr)
      call MPI_ALLREDUCE(my_Pmax,this%Pmax,1,MPI_REAL_WP,MPI_MAX,this%cfg%comm,ierr)
      call MPI_ALLREDUCE(my_Tmax,this%Tmax,1,MPI_REAL_WP,MPI_MAX,this%cfg%comm,ierr)
      
    end subroutine get_max


    !> Calculate various quantities for visualization purposes
    subroutine get_viz(this)
      implicit none
      class(mast), intent(inout) :: this
      integer :: i,j,k

      do k=this%cfg%kmino_,this%cfg%kmax_
         do j=this%cfg%jmin_,this%cfg%jmax_
            do i=this%cfg%imin_,this%cfg%imax_
               ! Dilatation
               this%divU(i,j,k)=( sum(this%divp_x(:,i,j,k)*this%U(i:i+1,j,k)) &
                    + sum(this%divp_y(:,i,j,k)*this%V(i,j:j+1,k)) &
                    + sum(this%divp_z(:,i,j,k)*this%W(i,j,k:k+1)) )
               ! Mach number
               this%Mach(i,j,k)=sqrt(this%Ui(i,j,k)**2+this%Vi(i,j,k)**2+this%Wi(i,j,k)**2)&
                    /sqrt(this%RHOSS2(i,j,k)/this%RHO(i,j,k))
            end do
         end do
      end do
      call this%cfg%sync(this%divU)
      call this%cfg%sync(this%Mach)

    end subroutine get_viz
    
   
   !> Prepare viscosity arrays from vfs, matm, and sgsmodel objects
   subroutine get_viscosity(this,vf,matmod,sgs_visc,visc_x,visc_y,visc_z)
     use vfs_class,  only: vfs, VFhi, VFlo
     use matm_class, only: matm
     implicit none
     class(mast), intent(inout) :: this   !< The two-phase all-Mach flow solver
     class(vfs),  intent(inout) :: vf     !< The volume fraction solver
     class(matm), intent(inout) :: matmod !< The material models for this solver
     real(WP), dimension(this%cfg%imino_:,this%cfg%jmino_:,this%cfg%kmino_:), intent(in), optional :: sgs_visc
     real(WP), dimension(this%cfg%imino_:,this%cfg%jmino_:,this%cfg%kmino_:), intent(inout) :: visc_x
     real(WP), dimension(this%cfg%imino_:,this%cfg%jmino_:,this%cfg%kmino_:), intent(inout) :: visc_y
     real(WP), dimension(this%cfg%imino_:,this%cfg%jmino_:,this%cfg%kmino_:), intent(inout) :: visc_z
     real(WP) :: visc_g,visc_l,kappa_g,kappa_l
     real(WP) :: liq_vol,gas_vol,tot_vol
     integer :: i,j,k
     
     ! Initialize face viscosities
     visc_x = 0.0_WP; visc_y = 0.0_WP; visc_z = 0.0_WP
     ! Initialize cell-centered diffusion parameters
     this%visc = 0.0_WP;
     this%therm_cond = 0.0_WP;
     
     do k=this%cfg%kmin_-1,this%cfg%kmax_+2
       do j=this%cfg%jmin_-1,this%cfg%jmax_+2
         do i=this%cfg%imin_-1,this%cfg%imax_+2
           
           ! Update thermal conductivity and viscosity of each phase
           ! Set to unity if phase not present for sake of harmonic average
           if (vf%VF(i,j,k).ge.VFlo) then
             kappa_l = matmod%therm_cond_liquid(this%Tmptr(i,j,k))
             visc_l = matmod%viscosity_liquid(this%Tmptr(i,j,k))
           else
             kappa_l = 1.0_WP; visc_l = 1.0_WP
           end if
           if (vf%VF(i,j,k).le.VFhi) then
             kappa_g = matmod%therm_cond_gas(this%Tmptr(i,j,k))
             visc_g = matmod%viscosity_gas(this%Tmptr(i,j,k))
           else
             kappa_g = 1.0_WP; visc_g = 1.0_WP
           end if
           
           ! Contribute eddy viscosity to each phase viscosity
           if (present(sgs_visc)) then
             visc_g = visc_g + this%Grho(i,j,k)*sgs_visc(i,j,k)
             visc_l = visc_l + this%Lrho(i,j,k)*sgs_visc(i,j,k)
           end if
           
           !! -- CELL CENTER -- !!
           liq_vol=sum(vf%Lvol(:,:,:,i,j,k))
           gas_vol=sum(vf%Gvol(:,:,:,i,j,k))
           tot_vol=gas_vol+liq_vol
           if (tot_vol.gt.0.0_WP) then
             this%therm_cond(i,j,k)=kappa_g*kappa_l/(kappa_l*gas_vol/tot_vol+kappa_g*liq_vol/tot_vol+epsilon(1.0_WP))
             this%visc(i,j,k)=visc_g*visc_l/(visc_l*gas_vol/tot_vol+visc_g*liq_vol/tot_vol+epsilon(1.0_WP))
           end if
           
           ! Skip if inviscid
           if (.not.(visc_g.gt.0.0_WP .and. visc_l.gt.0.0_WP)) cycle
           
           !! -- X FACE -- !!
           ! Left half contribution
           liq_vol=sum(vf%Lvol(1,:,:,i,j,k))
           gas_vol=sum(vf%Gvol(1,:,:,i,j,k))
           visc_x(i+1,j,k) = visc_x(i+1,j,k) + gas_vol/visc_g + liq_vol/visc_l
           ! Right half contribution
           liq_vol=sum(vf%Lvol(0,:,:,i,j,k))
           gas_vol=sum(vf%Gvol(0,:,:,i,j,k))
           visc_x(i  ,j,k) = visc_x(i  ,j,k) + gas_vol/visc_g + liq_vol/visc_l
           ! Perform harmonic average (reciprocal)
           tot_vol = sum(vf%Gvol(0,:,:,i,j,k)) + sum(vf%Lvol(0,:,:,i,j,k)) + sum(vf%Gvol(1,:,:,i-1,j,k)) + sum(vf%Lvol(1,:,:,i-1,j,k))
           if (tot_vol.gt.0.0_WP) visc_x(i,j,k) = tot_vol / visc_x(i,j,k);
           
           !! -- Y FACE -- !!
           ! Left half contribution
           liq_vol=sum(vf%Lvol(:,1,:,i,j,k))
           gas_vol=sum(vf%Gvol(:,1,:,i,j,k))
           visc_y(i,j+1,k) = visc_y(i,j+1,k) + gas_vol/visc_g + liq_vol/visc_l
           ! Right half contribution
           liq_vol=sum(vf%Lvol(:,0,:,i,j,k))
           gas_vol=sum(vf%Gvol(:,0,:,i,j,k))
           visc_y(i,j  ,k) = visc_y(i,j  ,k) + gas_vol/visc_g + liq_vol/visc_l
           ! Perform harmonic average (reciprocal)
           tot_vol = sum(vf%Gvol(:,0,:,i,j,k)) + sum(vf%Lvol(:,0,:,i,j,k)) + sum(vf%Gvol(:,1,:,i,j-1,k)) + sum(vf%Lvol(:,1,:,i,j-1,k))
           if (tot_vol.gt.0.0_WP) visc_y(i,j,k) = tot_vol / visc_y(i,j,k);
           
           !! -- Z FACE -- !!
           ! Left half contribution
           liq_vol=sum(vf%Lvol(:,:,1,i,j,k))
           gas_vol=sum(vf%Gvol(:,:,1,i,j,k))
           visc_z(i,j,k+1) = visc_z(i,j,k+1) + gas_vol/visc_g + liq_vol/visc_l
           ! Right half contribution
           liq_vol=sum(vf%Lvol(:,:,0,i,j,k))
           gas_vol=sum(vf%Gvol(:,:,0,i,j,k))
           visc_z(i,j,k  ) = visc_z(i,j,k  ) + gas_vol/visc_g + liq_vol/visc_l
           ! Perform harmonic average (reciprocal)
           tot_vol = sum(vf%Gvol(:,:,0,i,j,k)) + sum(vf%Lvol(:,:,0,i,j,k)) + sum(vf%Gvol(:,:,1,i,j,k-1)) + sum(vf%Lvol(:,:,1,i,j,k-1))
           if (tot_vol.gt.0.0_WP) visc_z(i,j,k) = tot_vol / visc_z(i,j,k);
           
         end do
       end do
     end do
     
     !call this%cfg%sync(this%therm_cond)
     !call this%cfg%sync(this%visc)
     !call this%cfg%sync(visc_x)
     !call this%cfg%sync(visc_y)
     !call this%cfg%sync(visc_z)

     return
   end subroutine get_viscosity

   ! !> Add gravity source term - assumes that rho_[UVW] have been generated before
   ! subroutine addsrc_gravity(this,resU,resV,resW)
   !    implicit none
   !    class(mast), intent(inout) :: this
   !    real(WP), dimension(this%cfg%imino_:,this%cfg%jmino_:,this%cfg%kmino_:), intent(inout) :: resU !< Needs to be (imino_:imaxo_,jmino_:jmaxo_,kmino_:kmaxo_)
   !    real(WP), dimension(this%cfg%imino_:,this%cfg%jmino_:,this%cfg%kmino_:), intent(inout) :: resV !< Needs to be (imino_:imaxo_,jmino_:jmaxo_,kmino_:kmaxo_)
   !    real(WP), dimension(this%cfg%imino_:,this%cfg%jmino_:,this%cfg%kmino_:), intent(inout) :: resW !< Needs to be (imino_:imaxo_,jmino_:jmaxo_,kmino_:kmaxo_)
   !    integer :: i,j,k
   !    do k=this%cfg%kmin_,this%cfg%kmax_
   !       do j=this%cfg%jmin_,this%cfg%jmax_
   !          do i=this%cfg%imin_,this%cfg%imax_
   !             if (this%umask(i,j,k).eq.0) resU(i,j,k)=resU(i,j,k)+this%rho_U(i,j,k)*this%gravity(1)
   !             if (this%vmask(i,j,k).eq.0) resV(i,j,k)=resV(i,j,k)+this%rho_V(i,j,k)*this%gravity(2)
   !             if (this%wmask(i,j,k).eq.0) resW(i,j,k)=resW(i,j,k)+this%rho_W(i,j,k)*this%gravity(3)
   !          end do
   !       end do
   !    end do
   ! end subroutine addsrc_gravity
   
   
   !> Add a static contact line model
   subroutine add_static_contact(this,vf)
      use mathtools, only: normalize
      use vfs_class, only: vfs
      use irl_fortran_interface, only: calculateNormal,calculateVolume
      implicit none
      class(mast), intent(inout) :: this
      class(vfs),  intent(in) :: vf
      integer :: i,j,k
      real(WP), dimension(3) :: nw,mynorm
      real(WP) :: dd,mysurf
      real(WP) :: cos_contact_angle
      real(WP) :: sin_contact_angle
      real(WP) :: tan_contact_angle
      real(WP), dimension(:,:,:), allocatable :: GFM
      real(WP), parameter :: cfactor=1.0_WP
      
      ! Allocate and zero out binarized VF for GFM-style jump distribution
      allocate(GFM(this%cfg%imino_:this%cfg%imaxo_,this%cfg%jmino_:this%cfg%jmaxo_,this%cfg%kmino_:this%cfg%kmaxo_)); GFM=0.0_WP
      
      ! Prepare a GFM-based strategy
      GFM=real(nint(vf%VF),WP)
      
      ! Precalculate cos/sin/tan(contact angle)
      cos_contact_angle=cos(this%contact_angle)
      sin_contact_angle=sin(this%contact_angle)
      tan_contact_angle=tan(this%contact_angle)
      
      ! Loop over domain and identify cells that require contact angle model in GFM style
      do k=this%cfg%kmin_,this%cfg%kmax_+1
         do j=this%cfg%jmin_,this%cfg%jmax_+1
            do i=this%cfg%imin_,this%cfg%imax_+1
               
               ! Check if we have an interface on the x-face then check walls
               mysurf=abs(calculateVolume(vf%interface_polygon(1,i-1,j,k)))+abs(calculateVolume(vf%interface_polygon(1,i,j,k)))
               if (GFM(i,j,k).ne.GFM(i-1,j,k).and.mysurf.gt.0.0_WP) then
                  mynorm=normalize(abs(calculateVolume(vf%interface_polygon(1,i-1,j,k)))*calculateNormal(vf%interface_polygon(1,i-1,j,k))+&
                  &                abs(calculateVolume(vf%interface_polygon(1,i  ,j,k)))*calculateNormal(vf%interface_polygon(1,i  ,j,k)))
                  if (this%umask(i,j-1,k).eq.1) then
                     nw=[0.0_WP,+1.0_WP,0.0_WP]; dd=cfactor*this%cfg%dy(j)
                     this%Pjx(i,j,k)=this%Pjx(i,j,k)+this%sigma*sum(this%divu_x(:,i,j,k)*GFM(i-1:i,j,k))*(dot_product(mynorm,nw)-cos_contact_angle)/dd
                  end if
                  if (this%umask(i,j+1,k).eq.1) then
                     nw=[0.0_WP,-1.0_WP,0.0_WP]; dd=cfactor*this%cfg%dy(j)
                     this%Pjx(i,j,k)=this%Pjx(i,j,k)+this%sigma*sum(this%divu_x(:,i,j,k)*GFM(i-1:i,j,k))*(dot_product(mynorm,nw)-cos_contact_angle)/dd
                  end if
                  if (this%umask(i,j,k-1).eq.1) then
                     nw=[0.0_WP,0.0_WP,+1.0_WP]; dd=cfactor*this%cfg%dz(k)
                     this%Pjx(i,j,k)=this%Pjx(i,j,k)+this%sigma*sum(this%divu_x(:,i,j,k)*GFM(i-1:i,j,k))*(dot_product(mynorm,nw)-cos_contact_angle)/dd
                  end if
                  if (this%umask(i,j,k+1).eq.1) then
                     nw=[0.0_WP,0.0_WP,-1.0_WP]; dd=cfactor*this%cfg%dz(k)
                     this%Pjx(i,j,k)=this%Pjx(i,j,k)+this%sigma*sum(this%divu_x(:,i,j,k)*GFM(i-1:i,j,k))*(dot_product(mynorm,nw)-cos_contact_angle)/dd
                  end if
               end if
               
               ! Check if we have an interface on the y-face then check walls
               mysurf=abs(calculateVolume(vf%interface_polygon(1,i,j-1,k)))+abs(calculateVolume(vf%interface_polygon(1,i,j,k)))
               if (GFM(i,j,k).ne.GFM(i,j-1,k).and.mysurf.gt.0.0_WP) then
                  mynorm=normalize(abs(calculateVolume(vf%interface_polygon(1,i,j-1,k)))*calculateNormal(vf%interface_polygon(1,i,j-1,k))+&
                  &                abs(calculateVolume(vf%interface_polygon(1,i,j  ,k)))*calculateNormal(vf%interface_polygon(1,i,j  ,k)))
                  if (this%vmask(i-1,j,k).eq.1) then
                     nw=[+1.0_WP,0.0_WP,0.0_WP]; dd=cfactor*this%cfg%dx(i)
                     this%Pjy(i,j,k)=this%Pjy(i,j,k)+this%sigma*sum(this%divv_y(:,i,j,k)*GFM(i,j-1:j,k))*(dot_product(mynorm,nw)-cos_contact_angle)/dd
                  end if
                  if (this%vmask(i+1,j,k).eq.1) then
                     nw=[-1.0_WP,0.0_WP,0.0_WP]; dd=cfactor*this%cfg%dx(i)
                     this%Pjy(i,j,k)=this%Pjy(i,j,k)+this%sigma*sum(this%divv_y(:,i,j,k)*GFM(i,j-1:j,k))*(dot_product(mynorm,nw)-cos_contact_angle)/dd
                  end if
                  if (this%vmask(i,j,k-1).eq.1) then
                     nw=[0.0_WP,0.0_WP,+1.0_WP]; dd=cfactor*this%cfg%dz(k)
                     this%Pjy(i,j,k)=this%Pjy(i,j,k)+this%sigma*sum(this%divv_y(:,i,j,k)*GFM(i,j-1:j,k))*(dot_product(mynorm,nw)-cos_contact_angle)/dd
                  end if
                  if (this%vmask(i,j,k+1).eq.1) then
                     nw=[0.0_WP,0.0_WP,-1.0_WP]; dd=cfactor*this%cfg%dz(k)
                     this%Pjy(i,j,k)=this%Pjy(i,j,k)+this%sigma*sum(this%divv_y(:,i,j,k)*GFM(i,j-1:j,k))*(dot_product(mynorm,nw)-cos_contact_angle)/dd
                  end if
               end if
               
               ! Check if we have an interface on the z-face then check walls
               mysurf=abs(calculateVolume(vf%interface_polygon(1,i,j,k-1)))+abs(calculateVolume(vf%interface_polygon(1,i,j,k)))
               if (GFM(i,j,k).ne.GFM(i,j,k-1).and.mysurf.gt.0.0_WP) then
                  mynorm=normalize(abs(calculateVolume(vf%interface_polygon(1,i,j,k-1)))*calculateNormal(vf%interface_polygon(1,i,j,k-1))+&
                  &                abs(calculateVolume(vf%interface_polygon(1,i,j,k  )))*calculateNormal(vf%interface_polygon(1,i,j,k  )))
                  if (this%wmask(i-1,j,k).eq.1) then
                     nw=[+1.0_WP,0.0_WP,0.0_WP]; dd=cfactor*this%cfg%dx(i)
                     this%Pjz(i,j,k)=this%Pjz(i,j,k)+this%sigma*sum(this%divw_z(:,i,j,k)*GFM(i,j,k-1:k))*(dot_product(mynorm,nw)-cos_contact_angle)/dd
                  end if
                  if (this%wmask(i+1,j,k).eq.1) then
                     nw=[-1.0_WP,0.0_WP,0.0_WP]; dd=cfactor*this%cfg%dx(i)
                     this%Pjz(i,j,k)=this%Pjz(i,j,k)+this%sigma*sum(this%divw_z(:,i,j,k)*GFM(i,j,k-1:k))*(dot_product(mynorm,nw)-cos_contact_angle)/dd
                  end if
                  if (this%wmask(i,j-1,k).eq.1) then
                     nw=[0.0_WP,+1.0_WP,0.0_WP]; dd=cfactor*this%cfg%dy(j)
                     this%Pjz(i,j,k)=this%Pjz(i,j,k)+this%sigma*sum(this%divw_z(:,i,j,k)*GFM(i,j,k-1:k))*(dot_product(mynorm,nw)-cos_contact_angle)/dd
                  end if
                  if (this%wmask(i,j+1,k).eq.1) then
                     nw=[0.0_WP,-1.0_WP,0.0_WP]; dd=cfactor*this%cfg%dy(j)
                     this%Pjz(i,j,k)=this%Pjz(i,j,k)+this%sigma*sum(this%divw_z(:,i,j,k)*GFM(i,j,k-1:k))*(dot_product(mynorm,nw)-cos_contact_angle)/dd
                  end if
               end if
               
            end do
         end do
      end do
      
      ! Deallocate array
      deallocate(GFM)
      
   end subroutine add_static_contact
   
   
   !> Print out info for two-phase incompressible flow solver
   subroutine mast_print(this)
      use, intrinsic :: iso_fortran_env, only: output_unit
      implicit none
      class(mast), intent(in) :: this
      
      ! Output
      if (this%cfg%amRoot) then
         write(output_unit,'("Two-phase compressible solver [",a,"] for config [",a,"]")') trim(this%name),trim(this%cfg%name)
         !write(output_unit,'(" >   liquid density = ",es12.5)') this%rho_l
         !write(output_unit,'(" > liquid viscosity = ",es12.5)') this%visc_l
         !write(output_unit,'(" >      gas density = ",es12.5)') this%rho_g
         !write(output_unit,'(" >    gas viscosity = ",es12.5)') this%visc_g
      end if
      
   end subroutine mast_print
   
   
 end module mast_class<|MERGE_RESOLUTION|>--- conflicted
+++ resolved
@@ -115,10 +115,7 @@
       real(WP), dimension(:,:,:), allocatable :: dPjy     !< dPressure jump to add to -ddP/dy
       real(WP), dimension(:,:,:), allocatable :: dPjz     !< dPressure jump to add to -ddP/dz
       real(WP), dimension(:,:,:), allocatable :: Tmptr    !< Temperature of mixture
-<<<<<<< HEAD
-
-=======
->>>>>>> 397c1541
+
       ! Flow variables - individual phases
       real(WP), dimension(:,:,:), allocatable :: Grho,   Lrho    !< phase density arrays
       real(WP), dimension(:,:,:), allocatable :: GrhoE,  LrhoE   !< phase energy arrays
@@ -167,12 +164,9 @@
 
       ! Temporary arrays for viscous routine (may be used for more in the future)
       real(WP), dimension(:,:,:), pointer :: tmp4,tmp5,tmp6,tmp7,tmp8,tmp9,tmp10
-<<<<<<< HEAD
-=======
       
       ! Temporary arrays for viscous routine (may be used for more in the future)
       real(WP), dimension(:,:,:), pointer :: tmp4,tmp5,tmp6,tmp7,tmp8,tmp9,tmp10
->>>>>>> 397c1541
       
       ! Pressure solver
       type(ils) :: psolv                                  !< Iterative linear solver object for the pressure Helmholtz equation
@@ -2602,42 +2596,23 @@
        call matmod%update_temperature(vf,this%Tmptr)
        ! Calculate viscosity
        if (n.lt.nCFL) call this%get_viscosity(vf,matmod,sgs_visc,visc_x,visc_y,visc_z)
-<<<<<<< HEAD
-    end do
-
-    ! Nullify...
-
-  contains
-
-    subroutine diffusion_src_explicit_substep()
-      implicit none
-
-=======
      end do
      
      ! Nullify...
 
-contains
+   contains
 
      subroutine diffusion_src_explicit_substep()
       implicit none
       
->>>>>>> 397c1541
       real(WP) :: VISCforceX,VISCforceY,VISCforceZ,spongeX
       real(WP) :: VISCIntEnergy,VISCKinEnergy,HEATIntEnergy
       real(WP) :: dUdx,dUdy,dUdz,dVdx,dVdy,dVdz,dWdx,dWdy,dWdz
       real(WP) :: dMUdx,dMUdy,dMUdz
       real(WP) :: div2U,div2V,div2W
       real(WP) :: ddilatationdx,ddilatationdy,ddilatationdz
-<<<<<<< HEAD
-
       integer :: i,j,k,n
-
-=======
-      
-      integer :: i,j,k,n
-      
->>>>>>> 397c1541
+      
       ! Viscous routine operates on face velocities, need to be updated each time
       ! Update traditional face velocity (just interpolated)
       call this%interp_vel_basic(vf,this%Ui,this%Vi,this%Wi,this%U,this%V,this%W)
