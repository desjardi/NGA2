# Add appropriate IRL includes and libraries
ifdef IRL_DIR
  INCLUDE_LOCATIONS += $(IRL_DIR)/include/irl_fortran
  LIBRARY_LOCATIONS += $(IRL_DIR)/lib
<<<<<<< HEAD
  LIBRARIES += -lirl_fortran -lirl_c -lirl -labsl_all -lc++
=======
  is_gnu = $(shell expr `mpicc --version | awk '{print substr($$1,1,3); exit}'` = 'gcc')
  ifeq ($(is_gnu), 1)
    LIBRARIES += -lirl_fortran -lirl_c -lirl -labsl_all -lstdc++
  else
    LIBRARIES += -lirl_fortran -lirl_c -lirl -labsl_all -lc++
  endif
>>>>>>> 397c1541
  ifeq ($(os_name), Darwin)
    LIBRARIES += -framework CoreFoundation
  endif
else
  $(error IRL_DIR not defined, but it is currently required by parts of NGA2)
endif<|MERGE_RESOLUTION|>--- conflicted
+++ resolved
@@ -2,16 +2,12 @@
 ifdef IRL_DIR
   INCLUDE_LOCATIONS += $(IRL_DIR)/include/irl_fortran
   LIBRARY_LOCATIONS += $(IRL_DIR)/lib
-<<<<<<< HEAD
-  LIBRARIES += -lirl_fortran -lirl_c -lirl -labsl_all -lc++
-=======
   is_gnu = $(shell expr `mpicc --version | awk '{print substr($$1,1,3); exit}'` = 'gcc')
   ifeq ($(is_gnu), 1)
     LIBRARIES += -lirl_fortran -lirl_c -lirl -labsl_all -lstdc++
   else
     LIBRARIES += -lirl_fortran -lirl_c -lirl -labsl_all -lc++
   endif
->>>>>>> 397c1541
   ifeq ($(os_name), Darwin)
     LIBRARIES += -framework CoreFoundation
   endif
