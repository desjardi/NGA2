!> Various definitions and tools for initializing NGA2 config
module geometry
   use config_class, only: config
   use precision,    only: WP
   implicit none
   private
   
   public :: geometry_init,t_wall,L_mouth,H_mouth,W_mouth,L_film,H_film,W_film,L_lip
   
   !> Two configs:
   !> Block 1 (b1) -> zoomed in on mouth, two-phase with VOF
   type(config), target, public :: cfg1
   !> Block 2 (b2) -> zoomed out, Euler-Lagrange
   type(config), target, public :: cfg2
   
   ! Virtual mouth dimensions
   real(WP), parameter :: t_wall =5.0e-3_WP
   real(WP), parameter :: L_mouth=5.0e-2_WP
   real(WP), parameter :: H_mouth=1.0e-2_WP
   real(WP), parameter :: W_mouth=1.0e-2_WP
   real(WP), parameter :: L_film =4.0e-2_WP
   real(WP), parameter :: H_film =1.0e-3_WP
   real(WP), parameter :: W_film =1.0e-2_WP
   real(WP), parameter :: L_lip  =5.0e-3_WP
   
   
contains
   
   
   !> Initialization of problem geometry
   subroutine geometry_init
      use param, only: param_read
      implicit none
      
      
      ! First create config for block 1
      create_block1: block
         use sgrid_class, only: cartesian,sgrid
         use parallel, only: group
         integer :: i,j,k,nx,ny,nz,unx,uny,unz
         real(WP) :: Lx,Ly,Lz,Sx,Sy,Sz
         real(WP), dimension(:), allocatable :: x,y,z
         type(sgrid) :: grid
         integer, dimension(3) :: partition
         ! Read in grid definition
         call param_read('1 Uniform Lx',Lx); call param_read('1 Uniform nx',unx); call param_read('1 Total nx',nx); allocate(x(nx+1))
         call param_read('1 Uniform Ly',Ly); call param_read('1 Uniform ny',uny); call param_read('1 Total ny',ny); allocate(y(ny+1))
         call param_read('1 Uniform Lz',Lz); call param_read('1 Uniform nz',unz); call param_read('1 Total nz',nz); allocate(z(nz+1))
         call param_read('1 Stretching x',Sx)
         call param_read('1 Stretching y',Sy)
         call param_read('1 Stretching z',Sz)
         ! Create simple rectilinear grid
         do i=1,unx+1
            x(i)=real(i-1,WP)/real(unx,WP)*Lx-L_mouth
         end do
         do j=1+(ny-uny)/2,1+(ny+uny)/2
            y(j)=real(j-(1+(ny-uny)/2),WP)/real(uny,WP)*Ly-0.5_WP*Ly+0.5_WP*H_mouth
         end do
         do k=1+(nz-unz)/2,1+(nz+unz)/2
            z(k)=real(k-(1+(nz-unz)/2),WP)/real(unz,WP)*Lz-0.5_WP*Lz
         end do
         ! Add stretching
         do i=unx+2,nx+1
            x(i)=(1.0_WP+Sx)*x(i-1)-Sx*x(i-2)
         end do
         do j=(ny+uny)/2+2,ny+1
            y(j)=(1.0_WP+Sy)*y(j-1)-Sy*y(j-2)
         end do
         do j=(ny-uny)/2,1,-1
            y(j)=(1.0_WP+Sy)*y(j+1)-Sy*y(j+2)
         end do
         do k=(nz+unz)/2+2,nz+1
            z(k)=(1.0_WP+Sz)*z(k-1)-Sz*z(k-2)
         end do
         do k=(nz-unz)/2,1,-1
            z(k)=(1.0_WP+Sz)*z(k+1)-Sz*z(k+2)
         end do
         ! General serial grid object with overlap=3 for tpns
         grid=sgrid(coord=cartesian,no=3,x=x,y=y,z=z,xper=.false.,yper=.false.,zper=.false.,name='cough_machine_in')
         ! Read in partition
         call param_read('1 Partition',partition,short='p')
         ! Create partitioned grid
         cfg1=config(grp=group,decomp=partition,grid=grid)
         ! Create walls
         cfg1%VF=1.0_WP
         do k=cfg1%kmino_,cfg1%kmaxo_
            do j=cfg1%jmino_,cfg1%jmaxo_
               do i=cfg1%imino_,cfg1%imaxo_
                  ! Zero out wall cells including inside mouth
                  if (cfg1%xm(i).lt.0.0_WP.and.abs(cfg1%zm(k)).lt.0.5_WP*W_mouth+t_wall.and.cfg1%ym(j).gt.-t_wall.and.cfg1%ym(j).lt.H_mouth+t_wall) cfg1%VF(i,j,k)=0.0_WP
                  ! Carve out inside of mouth
                  if (cfg1%xm(i).lt.0.0_WP.and.abs(cfg1%zm(k)).lt.0.5_WP*W_mouth.and.cfg1%ym(j).gt.0.0_WP.and.cfg1%ym(j).lt.H_mouth) cfg1%VF(i,j,k)=1.0_WP
                  ! Carve out tray for liquid film
                  if (cfg1%xm(i).lt.-L_lip.and.cfg1%xm(i).gt.-L_lip-L_film.and.abs(cfg1%zm(k)).lt.0.5_WP*W_film.and.cfg1%ym(j).lt.0.0_WP.and.cfg1%ym(j).gt.-H_film) cfg1%VF(i,j,k)=1.0_WP
               end do
            end do
         end do
      end block create_block1
      
      
      ! Second create config for block 2
      create_block2: block
         use sgrid_class, only: cartesian,sgrid
         use parallel, only: group
         integer :: i,j,k,nx,ny,nz,unx,uny,unz
         real(WP) :: Lx,Ly,Lz,Sx,Sy,Sz
         real(WP), dimension(:), allocatable :: x,y,z
         type(sgrid) :: grid
         integer, dimension(3) :: partition
         ! Read in grid definition
         call param_read('2 Uniform Lx',Lx); call param_read('2 Uniform nx',unx); call param_read('2 Total nx',nx); allocate(x(nx+1))
         call param_read('2 Uniform Ly',Ly); call param_read('2 Uniform ny',uny); call param_read('2 Total ny',ny); allocate(y(ny+1))
         call param_read('2 Uniform Lz',Lz); call param_read('2 Uniform nz',unz); call param_read('2 Total nz',nz); allocate(z(nz+1))
         call param_read('2 Stretching x',Sx)
         call param_read('2 Stretching y',Sy)
         call param_read('2 Stretching z',Sz)
         ! Create simple rectilinear grid in the uniform region
         do i=1,unx+1
            x(i)=real(i-1,WP)/real(unx,WP)*Lx-L_mouth
<<<<<<< HEAD
         end do
         do j=1+(ny-uny)/2,1+(ny+uny)/2
            y(j)=real(j-(1+(ny-uny)/2),WP)/real(uny,WP)*Ly-0.5_WP*Ly
         end do
         do k=1+(nz-unz)/2,1+(nz+unz)/2
            z(k)=real(k-(1+(nz-unz)/2),WP)/real(unz,WP)*Lz-0.5_WP*Lz
         end do
         ! Add stretching
         do i=unx+2,nx+1
            x(i)=(1.0_WP+Sx)*x(i-1)-Sx*x(i-2)
         end do
         do j=(ny+uny)/2+2,ny+1
            y(j)=(1.0_WP+Sy)*y(j-1)-Sy*y(j-2)
         end do
         do j=(ny-uny)/2,1,-1
            y(j)=(1.0_WP+Sy)*y(j+1)-Sy*y(j+2)
         end do
         do k=(nz+unz)/2+2,nz+1
            z(k)=(1.0_WP+Sz)*z(k-1)-Sz*z(k-2)
         end do
=======
         end do
         do j=1+(ny-uny)/2,1+(ny+uny)/2
            y(j)=real(j-(1+(ny-uny)/2),WP)/real(uny,WP)*Ly-0.5_WP*Ly
         end do
         do k=1+(nz-unz)/2,1+(nz+unz)/2
            z(k)=real(k-(1+(nz-unz)/2),WP)/real(unz,WP)*Lz-0.5_WP*Lz
         end do
         ! Add stretching
         do i=unx+2,nx+1
            x(i)=(1.0_WP+Sx)*x(i-1)-Sx*x(i-2)
         end do
         do j=(ny+uny)/2+2,ny+1
            y(j)=(1.0_WP+Sy)*y(j-1)-Sy*y(j-2)
         end do
         do j=(ny-uny)/2,1,-1
            y(j)=(1.0_WP+Sy)*y(j+1)-Sy*y(j+2)
         end do
         do k=(nz+unz)/2+2,nz+1
            z(k)=(1.0_WP+Sz)*z(k-1)-Sz*z(k-2)
         end do
>>>>>>> 84114767
         do k=(nz-unz)/2,1,-1
            z(k)=(1.0_WP+Sz)*z(k+1)-Sz*z(k+2)
         end do
         ! General serial grid object with overlap=2 for Euler-Lagrange solver
         grid=sgrid(coord=cartesian,no=2,x=x,y=y,z=z,xper=.false.,yper=.false.,zper=.false.,name='cough_machine_out')
         ! Read in partition
         call param_read('2 Partition',partition,short='p')
         ! Create partitioned grid
         cfg2=config(grp=group,decomp=partition,grid=grid)
         ! Create walls
         cfg2%VF=1.0_WP
      end block create_block2
      
      
   end subroutine geometry_init
   
   
end module geometry<|MERGE_RESOLUTION|>--- conflicted
+++ resolved
@@ -117,7 +117,6 @@
          ! Create simple rectilinear grid in the uniform region
          do i=1,unx+1
             x(i)=real(i-1,WP)/real(unx,WP)*Lx-L_mouth
-<<<<<<< HEAD
          end do
          do j=1+(ny-uny)/2,1+(ny+uny)/2
             y(j)=real(j-(1+(ny-uny)/2),WP)/real(uny,WP)*Ly-0.5_WP*Ly
@@ -138,28 +137,6 @@
          do k=(nz+unz)/2+2,nz+1
             z(k)=(1.0_WP+Sz)*z(k-1)-Sz*z(k-2)
          end do
-=======
-         end do
-         do j=1+(ny-uny)/2,1+(ny+uny)/2
-            y(j)=real(j-(1+(ny-uny)/2),WP)/real(uny,WP)*Ly-0.5_WP*Ly
-         end do
-         do k=1+(nz-unz)/2,1+(nz+unz)/2
-            z(k)=real(k-(1+(nz-unz)/2),WP)/real(unz,WP)*Lz-0.5_WP*Lz
-         end do
-         ! Add stretching
-         do i=unx+2,nx+1
-            x(i)=(1.0_WP+Sx)*x(i-1)-Sx*x(i-2)
-         end do
-         do j=(ny+uny)/2+2,ny+1
-            y(j)=(1.0_WP+Sy)*y(j-1)-Sy*y(j-2)
-         end do
-         do j=(ny-uny)/2,1,-1
-            y(j)=(1.0_WP+Sy)*y(j+1)-Sy*y(j+2)
-         end do
-         do k=(nz+unz)/2+2,nz+1
-            z(k)=(1.0_WP+Sz)*z(k-1)-Sz*z(k-2)
-         end do
->>>>>>> 84114767
          do k=(nz-unz)/2,1,-1
             z(k)=(1.0_WP+Sz)*z(k+1)-Sz*z(k+2)
          end do
