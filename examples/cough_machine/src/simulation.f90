!> Various definitions and tools for running an NGA2 simulation
module simulation
   use precision,     only: WP
   use block1_class,  only: block1,filmthickness_over_dx,min_filmthickness,diam_over_filmthickness,max_eccentricity,d_threshold
   use block2_class,  only: block2
   use coupler_class, only: coupler
   implicit none
   private

   public :: simulation_init,simulation_run,simulation_final

   !> Block 1 and 2 objects
   type(block1) :: b1
   type(block2) :: b2

   !> Couplers between blocks
   type(coupler) :: cpl12x,cpl12y,cpl12z
   type(coupler) :: cpl21x,cpl21y,cpl21z
   
   !> Storage for coupled fields
   real(WP), dimension(:,:,:), allocatable :: U1on2,V1on2,W1on2
   real(WP), dimension(:,:,:), allocatable :: U2on1,V2on1,W2on1

contains


   !> Initialization of problem solver
   subroutine simulation_init
      use geometry, only: cfg1,cfg2
      implicit none

      ! Initialize both blocks
      b1%cfg=>cfg1; call b1%init()
      b2%cfg=>cfg2; call b2%init()

      ! Initialize the couplers
      coupler_prep: block
         use parallel, only: group
         ! Block 1 to block 2
         cpl12x=coupler(src_grp=group,dst_grp=group,name='in_to_out_x'); call cpl12x%set_src(cfg1,'x'); call cpl12x%set_dst(cfg2,'x'); call cpl12x%initialize()
         cpl12y=coupler(src_grp=group,dst_grp=group,name='in_to_out_y'); call cpl12y%set_src(cfg1,'y'); call cpl12y%set_dst(cfg2,'y'); call cpl12y%initialize()
         cpl12z=coupler(src_grp=group,dst_grp=group,name='in_to_out_z'); call cpl12z%set_src(cfg1,'z'); call cpl12z%set_dst(cfg2,'z'); call cpl12z%initialize()
         allocate(U1on2(cfg2%imino_:cfg2%imaxo_,cfg2%jmino_:cfg2%jmaxo_,cfg2%kmino_:cfg2%kmaxo_)); U1on2=0.0_WP
         allocate(V1on2(cfg2%imino_:cfg2%imaxo_,cfg2%jmino_:cfg2%jmaxo_,cfg2%kmino_:cfg2%kmaxo_)); V1on2=0.0_WP
         allocate(W1on2(cfg2%imino_:cfg2%imaxo_,cfg2%jmino_:cfg2%jmaxo_,cfg2%kmino_:cfg2%kmaxo_)); W1on2=0.0_WP
         ! Block 2 to block 1
         cpl21x=coupler(src_grp=group,dst_grp=group,name='out_to_in_x'); call cpl21x%set_src(cfg2,'x'); call cpl21x%set_dst(cfg1,'x'); call cpl21x%initialize()
         cpl21y=coupler(src_grp=group,dst_grp=group,name='out_to_in_y'); call cpl21y%set_src(cfg2,'y'); call cpl21y%set_dst(cfg1,'y'); call cpl21y%initialize()
         cpl21z=coupler(src_grp=group,dst_grp=group,name='out_to_in_z'); call cpl21z%set_src(cfg2,'z'); call cpl21z%set_dst(cfg1,'z'); call cpl21z%initialize()
         allocate(U2on1(cfg1%imino_:cfg1%imaxo_,cfg1%jmino_:cfg1%jmaxo_,cfg1%kmino_:cfg1%kmaxo_)); U2on1=0.0_WP
         allocate(V2on1(cfg1%imino_:cfg1%imaxo_,cfg1%jmino_:cfg1%jmaxo_,cfg1%kmino_:cfg1%kmaxo_)); V2on1=0.0_WP
         allocate(W2on1(cfg1%imino_:cfg1%imaxo_,cfg1%jmino_:cfg1%jmaxo_,cfg1%kmino_:cfg1%kmaxo_)); W2on1=0.0_WP
      end block coupler_prep

      ! Setup nudging region in block 2
      b2%nudge_trans=20.0_WP*b2%cfg%min_meshsize
      b2%nudge_xmin =-1.0_WP !b1%cfg%x(b1%cfg%imin)
      b2%nudge_xmax =b1%cfg%x(b1%cfg%imax+1)
      b2%nudge_ymin =b1%cfg%y(b1%cfg%jmin)
      b2%nudge_ymax =b1%cfg%y(b1%cfg%jmax+1)
      b2%nudge_zmin =-1.0_WP !b1%cfg%z(b1%cfg%kmin)
      b2%nudge_zmax =+1.0_WP !b1%cfg%z(b1%cfg%kmax+1)

   end subroutine simulation_init


   !> Perform an NGA2 simulation
   subroutine simulation_run
      implicit none
      integer :: i,j,k

      ! Perform time integration - block 1 is the main driver here
      do while (.not.b1%time%done())

         ! Advance block 1
         call b1%step(U2on1,V2on1,W2on1)
<<<<<<< HEAD

         ! ###############################################
         ! ####### TRANSFER DROPLETS FROM 1->2 HERE ######
         ! ###############################################
         ! Perform CCL and transfer
         call transfer_vf_to_drops()
         ! After we're done clip all VOF at the exit area and along the sides - hopefully nothing's left
         !do k=b1%fs%cfg%kmino_,b1%fs%cfg%kmaxo_
         !   do j=b1%fs%cfg%jmino_,b1%fs%cfg%jmaxo_
         !      do i=b1%fs%cfg%imino_,b1%fs%cfg%imaxo_
         !         if (i.ge.b1%vf%cfg%imax-5) b1%vf%VF(i,j,k)=0.0_WP
         !         if (j.ge.b1%vf%cfg%jmax-5) b1%vf%VF(i,j,k)=0.0_WP
         !         if (j.le.b1%vf%cfg%jmin+5) b1%vf%VF(i,j,k)=0.0_WP
         !         if (k.ge.b1%vf%cfg%kmax-5) b1%vf%VF(i,j,k)=0.0_WP
         !         if (k.le.b1%vf%cfg%kmin+5) b1%vf%VF(i,j,k)=0.0_WP
         !      end do
         !   end do
         !end do

=======
         
>>>>>>> 84114767
         ! Advance block 2 until we've caught up
         do while (b2%time%t.lt.b1%time%t)

            ! Exchange data using cpl12x/y/z couplers and the most recent velocity
            U1on2=0.0_WP; call cpl12x%push(b1%fs%U); call cpl12x%transfer(); call cpl12x%pull(U1on2)
            V1on2=0.0_WP; call cpl12y%push(b1%fs%V); call cpl12y%transfer(); call cpl12y%pull(V1on2)
            W1on2=0.0_WP; call cpl12z%push(b1%fs%W); call cpl12z%transfer(); call cpl12z%pull(W1on2)

            ! Advance block 2
            call b2%step(U1on2,V1on2,W1on2)
            
            ! Exchange data using cpl21x/y/z couplers and the most recent velocity
            U2on1=0.0_WP; call cpl21x%push(b2%fs%U); call cpl21x%transfer(); call cpl21x%pull(U2on1)
            V2on1=0.0_WP; call cpl21y%push(b2%fs%V); call cpl21y%transfer(); call cpl21y%pull(V2on1)
            W2on1=0.0_WP; call cpl21z%push(b2%fs%W); call cpl21z%transfer(); call cpl21z%pull(W2on1)
            
         end do

      end do

   end subroutine simulation_run

   !> Transfer vf to drops
      subroutine transfer_vf_to_drops()
         implicit none

         ! Perform a first pass with simplest CCL
         call b1%cc1%build_lists(VF=b1%vf%VF,U=b1%fs%U,V=b1%fs%V,W=b1%fs%W)

         ! Loop through identified detached structs and remove those that are spherical enough
         remove_struct: block
            use mathtools, only: pi
            integer :: m,n,l,i,j,k,np
            real(WP) :: lmin,lmax,eccentricity,diam

            ! Loops over film segments contained locally
            do m=1,b1%cc1%n_meta_struct

               ! Test if sphericity is compatible with transfer
               lmin=b1%cc1%meta_structures_list(m)%lengths(3)
               if (lmin.eq.0.0_WP) lmin=b1%cc1%meta_structures_list(m)%lengths(2) ! Handle 2D case
               lmax=b1%cc1%meta_structures_list(m)%lengths(1)
               eccentricity=sqrt(1.0_WP-lmin**2/lmax**2)
               if (eccentricity.gt.max_eccentricity) cycle

               ! Test if diameter is compatible with transfer
               diam=(6.0_WP*b1%cc1%meta_structures_list(m)%vol/pi)**(1.0_WP/3.0_WP)
               if (diam.eq.0.0_WP.or.diam.gt.d_threshold) cycle

               ! Create drop from available liquid volume - only one root does that
               if (b1%cc1%cfg%amRoot) then
                  ! Make room for new drop
                  np=b2%lp%np_+1; call b2%lp%resize(np)
                  ! Add the drop
                  b2%lp%p(np)%id  =int(0,8)                                                                                               !< Give id (maybe based on break-up model?)
                  b2%lp%p(np)%dt  =0.0_WP                                                                                                 !< Let the drop find it own integration time
                  b2%lp%p(np)%d   =diam                                                                                                   !< Assign diameter to account for full volume
                  b2%lp%p(np)%pos =[b1%cc1%meta_structures_list(m)%x,b1%cc1%meta_structures_list(m)%y,b1%cc1%meta_structures_list(m)%z]   !< Place the drop at the liquid barycenter
                  b2%lp%p(np)%vel =[b1%cc1%meta_structures_list(m)%u,b1%cc1%meta_structures_list(m)%v,b1%cc1%meta_structures_list(m)%w]   !< Assign mean structure velocity as drop velocity
                  b2%lp%p(np)%ind =b2%lp%cfg%get_ijk_global(b2%lp%p(np)%pos,[b2%lp%cfg%imin,b2%lp%cfg%jmin,b2%lp%cfg%kmin])               !< Place the drop in the proper cell for the lp%cfg
                  b2%lp%p(np)%flag=0                                                                                                      !< Activate it
                  ! Increment particle counter
                  b2%lp%np_=np
               end if

               ! Find local structs with matching id
               do n=b1%cc1%sync_offset+1,b1%cc1%sync_offset+b1%cc1%n_struct
                  if (b1%cc1%struct_list(b1%cc1%struct_map_(n))%parent.ne.b1%cc1%meta_structures_list(m)%id) cycle
                  ! Remove liquid in meta-structure cells
                  do l=1,b1%cc1%struct_list(b1%cc1%struct_map_(n))%nnode ! Loops over cells within local
                     i=b1%cc1%struct_list(b1%cc1%struct_map_(n))%node(1,l)
                     j=b1%cc1%struct_list(b1%cc1%struct_map_(n))%node(2,l)
                     k=b1%cc1%struct_list(b1%cc1%struct_map_(n))%node(3,l)
                     ! Remove liquid in that cell
                     b1%vf%VF(i,j,k)=0.0_WP
                  end do
               end do

            end do

         end block remove_struct

         ! Sync VF and clean up IRL and band
         call b1%vf%cfg%sync(b1%vf%VF)
         call b1%vf%clean_irl_and_band()

         ! Clean up CCL
         call b1%cc1%deallocate_lists()

         ! Perform more detailed CCL in a second pass
         b1%cc1%max_interface_planes=2
         call b1%cc1%build_lists(VF=b1%vf%VF,poly=b1%vf%interface_polygon,U=b1%fs%U,V=b1%fs%V,W=b1%fs%W)
         call b1%cc1%get_min_thickness()
         call b1%cc1%sort_by_thickness()

         ! Loop through identified films and remove those that are thin enough
         remove_film: block
            use mathtools, only: pi
            integer :: m,n,i,j,k,np,ip,np_old
            real(WP) :: Vt,Vl,Hl,Vd

            ! Loops over film segments contained locally
            do m=b1%cc1%film_sync_offset+1,b1%cc1%film_sync_offset+b1%cc1%n_film

               ! Skip non-liquid films
               if (b1%cc1%film_list(b1%cc1%film_map_(m))%phase.ne.1) cycle

               ! Skip films that are still thick enough
               if (b1%cc1%film_list(b1%cc1%film_map_(m))%min_thickness.gt.min_filmthickness) cycle

               ! We are still here: transfer the film to drops
               Vt=0.0_WP       ! Transferred volume
               Vl=0.0_WP       ! We will keep track incrementally of the liquid volume to transfer to ensure conservation
               np_old=b2%lp%np_  ! Remember old number of particles
               do n=1,b1%cc1%film_list(b1%cc1%film_map_(m))%nnode ! Loops over cells within local film segment
                  i=b1%cc1%film_list(b1%cc1%film_map_(m))%node(1,n)
                  j=b1%cc1%film_list(b1%cc1%film_map_(m))%node(2,n)
                  k=b1%cc1%film_list(b1%cc1%film_map_(m))%node(3,n)
                  ! Increment liquid volume to remove
                  Vl=Vl+b1%vf%VF(i,j,k)*b1%vf%cfg%vol(i,j,k)
                  ! Estimate drop size based on local film thickness in current cell
                  Hl=max(b1%cc1%film_thickness(i,j,k),min_filmthickness)
                  Vd=pi/6.0_WP*(diam_over_filmthickness*Hl)**3
                  ! Create drops from available liquid volume
                  do while (Vl-Vd.gt.0.0_WP)
                     ! Make room for new drop
                     np=b2%lp%np_+1; call b2%lp%resize(np)
                     ! Add the drop
                     b2%lp%p(np)%id  =int(0,8)                                   !< Give id (maybe based on break-up model?)
                     b2%lp%p(np)%dt  =0.0_WP                                     !< Let the drop find it own integration time
                     b2%lp%p(np)%d   =(6.0_WP*Vd/pi)**(1.0_WP/3.0_WP)            !< Assign diameter from model above
                     b2%lp%p(np)%pos =b1%vf%Lbary(:,i,j,k)                         !< Place the drop at the liquid barycenter
                     b2%lp%p(np)%vel =b1%fs%cfg%get_velocity(pos=b2%lp%p(np)%pos,i0=i,j0=j,k0=k,U=b1%fs%U,V=b1%fs%V,W=b1%fs%W) !< Interpolate local cell velocity as drop velocity
                     b2%lp%p(np)%ind =b2%lp%cfg%get_ijk_global(b2%lp%p(np)%pos,[b2%lp%cfg%imin,b2%lp%cfg%jmin,b2%lp%cfg%kmin]) !< Place the drop in the proper cell for the lp%cfg
                     b2%lp%p(np)%flag=0                                          !< Activate it
                     ! Increment particle counter
                     b2%lp%np_=np
                     ! Update tracked volumes
                     Vl=Vl-Vd
                     Vt=Vt+Vd
                  end do
                  ! Remove liquid in that cell
                  b1%vf%VF(i,j,k)=0.0_WP
               end do

               ! Based on how many particles were created, decide what to do with left-over volume
               if (Vt.eq.0.0_WP) then ! No particle was created, we need one...
                  ! Add one last drop for remaining liquid volume
                  np=b2%lp%np_+1; call b2%lp%resize(np)
                  ! Add the drop
                  b2%lp%p(np)%id  =int(0,8)                                   !< Give id (maybe based on break-up model?)
                  b2%lp%p(np)%dt  =0.0_WP                                     !< Let the drop find it own integration time
                  b2%lp%p(np)%d   =(6.0_WP*Vl/pi)**(1.0_WP/3.0_WP)            !< Assign diameter based on remaining liquid volume
                  b2%lp%p(np)%pos =b1%vf%Lbary(:,i,j,k)                         !< Place the drop at the liquid barycenter
                  b2%lp%p(np)%vel =b1%fs%cfg%get_velocity(pos=b2%lp%p(np)%pos,i0=i,j0=j,k0=k,U=b1%fs%U,V=b1%fs%V,W=b1%fs%W) !< Interpolate local cell velocity as drop velocity
                  b2%lp%p(np)%ind =b2%lp%cfg%get_ijk_global(b2%lp%p(np)%pos,[b2%lp%cfg%imin,b2%lp%cfg%jmin,b2%lp%cfg%kmin]) !< Place the drop in the proper cell for the lp%cfg
                  b2%lp%p(np)%flag=0                                          !< Activate it
                  ! Increment particle counter
                  b2%lp%np_=np
               else ! Some particles were created, make them all larger
                  do ip=np_old+1,b2%lp%np_
                     b2%lp%p(ip)%d=b2%lp%p(ip)%d*((Vt+Vl)/Vt)**(1.0_WP/3.0_WP)
                  end do
               end if
            end do

         end block remove_film

         ! Sync VF and clean up IRL and band
         call b1%vf%cfg%sync(b1%vf%VF)
         call b1%vf%clean_irl_and_band()

         ! Clean up CCL
         call b1%cc1%deallocate_lists()

         ! Resync the spray
         call b2%lp%sync()

      end subroutine transfer_vf_to_drops


   !> Finalize the NGA2 simulation
   subroutine simulation_final
      implicit none

      ! Deallocate work arrays for both blocks
      call b1%final()
      call b2%final()

   end subroutine simulation_final


end module simulation<|MERGE_RESOLUTION|>--- conflicted
+++ resolved
@@ -74,7 +74,6 @@
 
          ! Advance block 1
          call b1%step(U2on1,V2on1,W2on1)
-<<<<<<< HEAD
 
          ! ###############################################
          ! ####### TRANSFER DROPLETS FROM 1->2 HERE ######
@@ -94,9 +93,6 @@
          !   end do
          !end do
 
-=======
-         
->>>>>>> 84114767
          ! Advance block 2 until we've caught up
          do while (b2%time%t.lt.b1%time%t)
 
